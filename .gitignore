--- conflicted
+++ resolved
@@ -53,7 +53,6 @@
 
 
 temp/
-<<<<<<< HEAD
 tmp/
 
 # models
@@ -81,7 +80,4 @@
 
 dfdetect_service/.env
 dfdetect_service/venv/
-dfdetect_service/env/
-=======
-tmp/
->>>>>>> 6dd80a74
+dfdetect_service/env/