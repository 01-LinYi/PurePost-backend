import logging
from django.utils.translation import gettext_lazy as _
from django.db.models import Count, Q
from rest_framework import viewsets, status, permissions, filters, generics
from rest_framework.serializers import ValidationError
from rest_framework.decorators import action
from rest_framework.response import Response
from django.shortcuts import get_object_or_404
from django.utils.dateparse import parse_datetime
from django.utils.timezone import is_aware, make_aware
from django.utils import timezone



from .models import Post, Folder, SavedPost, Share, Comment, Report
from .serializers import (
    UserSerializer, PostSerializer, PostCreateSerializer,
    FolderSerializer, SavedPostSerializer, SavedPostListSerializer,
    CommentSerializer, ShareSerializer, 
    ReportSerializer, ReportUpdateSerializer, ReportStatsSerializer, ReportMiniSerializer
)
from .permissions import IsOwnerOrReadOnly, IsReporterOrAdmin
from .throttling import ReportRateThrottle

from rest_framework.pagination import PageNumberPagination
from django.contrib.auth import get_user_model
from purepost.auth_service.permissions import IsAdminUser

User = get_user_model()
logger = logging.getLogger(__name__)


class ProfilePostPagination(PageNumberPagination):
    page_size = 10
    page_size_query_param = 'page_size'
    max_page_size = 50


class UserProfileView(generics.ListAPIView):
    """
    API endpoint to view a user's profile and posts with permission control.
    """
    serializer_class = PostSerializer
    pagination_class = ProfilePostPagination

    def get(self, request, username, *args, **kwargs):
        user = get_object_or_404(User, username=username)
        profile_serializer = UserSerializer(user, context={'request': request})

        # Check privacy settings
        if user.is_private and user != request.user:
            return Response({'detail': 'This profile is private.'}, status=403)

        # Retrieve visible posts
        posts = Post.objects.filter(user=user).order_by('-created_at')
        if user != request.user:
            # Only show public posts for others
            posts = posts.filter(visibility='public')

        page = self.paginate_queryset(posts)
        post_serializer = PostSerializer(
            page, many=True, context={'request': request})

        return self.get_paginated_response({
            'profile': profile_serializer.data,
            'posts': post_serializer.data
        })


class PostViewSet(viewsets.ModelViewSet):
    """Post ViewSet - Handles CRUD operations for Post model"""

    class CustomSearchFilter(filters.SearchFilter):
        """Custom search filter to allow searching by specific fields"""

        def get_search_fields(self, view, request):
            only_field = request.query_params.get('only')
            if only_field:
                return [only_field]
            return super().get_search_fields(view, request)

    queryset = Post.objects.all()
    permission_classes = [
        permissions.IsAuthenticatedOrReadOnly, IsOwnerOrReadOnly]
    search_fields = ['content', 'caption', 'tags', '=user__username']
    ordering_fields = ['created_at', 'like_count',
                       'comment_count', 'share_count']
    ordering = ['-created_at']  # Default order by creation time descending
    filter_backends = [CustomSearchFilter, filters.OrderingFilter]
    pagination_class = ProfilePostPagination

    def get_serializer_class(self):
        """Choose appropriate serializer based on action type"""
        if self.action in ['create', 'update']:
            return PostCreateSerializer
        return PostSerializer

    # Param options are: user_id: unknown, is_pinned: boolean.
    def get_queryset(self):
        """Filter queryset based on request parameters"""
        queryset = Post.objects.all()

        # Filter by visibility - only owner can see their private posts and drafts
        if self.request.user.is_authenticated:
            queryset = queryset.filter(
                Q(visibility='public', status='published') |
                Q(user=self.request.user)
            )
        else:
            queryset = queryset.filter(visibility='public', status='published')

        # Filter by user ID
        user_id = self.request.query_params.get('user_id')
        if user_id:
            if user_id == 'me':
                user_id = self.request.user.id
            # Get posts of the specified user
            queryset = queryset.filter(user_id=user_id)

        # Filter by pin status, default to all
        is_pinned = self.request.query_params.get('is_pinned')
        if is_pinned:
            pinned = None
            if is_pinned == 'true' or is_pinned == 'True':
                pinned = True
            elif is_pinned == 'false' or is_pinned == 'False':
                pinned = False
            else:
                return Response(
                    {"detail": "Invalid value for is_pinned parameter"},
                    status=status.HTTP_400_BAD_REQUEST
                )
            queryset = queryset.filter(pinned=pinned)

        return queryset

    def perform_create(self, serializer):
        """Set current user as author when creating a post"""
        serializer.save(user=self.request.user)

    def perform_update(self, serializer):
        """Update post and handle disclaimer"""
        serializer.save()

    @action(detail=True, methods=['post'], permission_classes=[permissions.IsAuthenticated])
    def like(self, request, pk=None):
        """Like a post"""
        post = self.get_object()

        # Check if already liked (assuming Like model exists, adjust as needed)
        # Comment this section if Like model is not yet implemented

        if post.likes.filter(user=request.user).exists():
            return Response(
                {"detail": "You have already liked this post"},
                status=status.HTTP_400_BAD_REQUEST
            )

        # Create like record
        post.likes.create(user=request.user)

        # Update like count
        post.like_count += 1
        post.save()

        return Response({"detail": "Post liked successfully"}, status=status.HTTP_200_OK)

    @action(detail=True, methods=['post'], permission_classes=[permissions.IsAuthenticated])
    def unlike(self, request, pk=None):
        """Unlike a post"""
        post = self.get_object()

        # If Like model exists, adjust as needed
        try:
            like = post.likes.filter(user=request.user).first()
            if like:
                like.delete()
        except AttributeError:
            # if Like model is not implemented, pass
            pass

        # Update like count, ensure it doesn't go below 0
        if post.like_count > 0:
            post.like_count -= 1
            post.save()

        return Response({"detail": "Post unliked successfully"}, status=status.HTTP_200_OK)

    @action(detail=True, methods=['post'], permission_classes=[permissions.IsAuthenticated])
    def comment(self, request, pk=None):
        """Add a comment to a post"""
        post = self.get_object()
        serializer = CommentSerializer(data=request.data)
        if serializer.is_valid():
            serializer.save(user=request.user, post=post)
            post.comment_count += 1
            post.save()
            return Response(serializer.data, status=status.HTTP_201_CREATED)
        return Response(serializer.errors, status=status.HTTP_400_BAD_REQUEST)

    @action(detail=True, methods=['delete'], permission_classes=[permissions.IsAuthenticated])
    def delete_comment(self, request, pk=None):
        """Delete a comment"""
        post = self.get_object()
        comment_id = request.data.get('comment_id')

        if not comment_id:
            return Response(
                {"detail": "Comment ID is required"},
                status=status.HTTP_400_BAD_REQUEST
            )

        # Fetch the comment
        comment = get_object_or_404(Comment, id=comment_id, post=post)

        # Ensure the user is the owner of the comment or an admin
        if comment.user != request.user and not request.user.is_staff:
            return Response(
                {"detail": "You do not have permission to delete this comment"},
                status=status.HTTP_403_FORBIDDEN
            )

        # Delete the comment
        comment.delete()

        # Update the comment count on the post
        post.comment_count = max(0, post.comment_count - 1)
        post.save()

        return Response(
            {"detail": "Comment deleted successfully"},
            status=status.HTTP_200_OK
        )

    @action(detail=True, methods=['post'], permission_classes=[permissions.IsAuthenticated])
    def share(self, request, pk=None):
        """Share a post"""
        post = self.get_object()
        serializer = ShareSerializer(data=request.data)
        if serializer.is_valid():
            serializer.save(user=request.user, post=post)
            post.share_count += 1
            post.save()
            return Response(serializer.data, status=status.HTTP_201_CREATED)
        return Response(serializer.errors, status=status.HTTP_400_BAD_REQUEST)

    @action(detail=True, methods=['patch'])
    def update_visibility(self, request, pk=None):
        """Allows users to update post visibility."""
        post = self.get_object()
        if post.user != request.user:
            return Response({'error': 'Unauthorized'}, status=403)

        new_visibility = request.data.get('visibility')
        if new_visibility not in ['public', 'private', 'friends']:
            return Response({'error': 'Invalid visibility option'}, status=400)

        post.visibility = new_visibility
        post.save()
        return Response({'message': 'Visibility updated', 'visibility': post.visibility})

    @action(detail=True, methods=['post'])
    def pin(self, request, pk=None):
        post = Post.objects.get(pk=pk)
        if post.user != request.user:
            return Response({'error': 'Unauthorized'}, status=403)

        post.pinned = True
        post.save()
        return Response({'message': 'Post pinned'})

    @action(detail=True, methods=['post'])
    def unpin(self, request, pk=None):
        post = Post.objects.get(pk=pk)
        if post.user != request.user:
            return Response({'error': 'Unauthorized'}, status=403)

        post.pinned = False
        post.save()
        return Response({'message': 'Post unpinned'})

    @action(detail=False, methods=['get'], url_path='draft')
    def get_draft(self, request):
        """Get the user's draft post (assuming only one draft per user)"""
        draft = Post.objects.filter(user=request.user, status='draft').first()
        if not draft:
            return Response({"detail": "No draft found"}, status=status.HTTP_404_NOT_FOUND)

        serializer = self.get_serializer(draft)
        return Response(serializer.data)

    @action(detail=False, methods=['post'], url_path='save-draft')
    def save_draft(self, request):
        """Save or update the user's draft post"""
        # Check if user already has a draft
        existing_draft = Post.objects.filter(
            user=request.user, status='draft').first()

        if existing_draft:
            # Update existing draft
            serializer = self.get_serializer(
                existing_draft, data=request.data, partial=True)
            if serializer.is_valid():
                serializer.save(status='draft')
                return Response(serializer.data)
            return Response(serializer.errors, status=status.HTTP_400_BAD_REQUEST)
        else:
            # Create new draft
            serializer = self.get_serializer(data=request.data)
            if serializer.is_valid():
                serializer.save(user=request.user, status='draft')
                return Response(serializer.data, status=status.HTTP_201_CREATED)
            return Response(serializer.errors, status=status.HTTP_400_BAD_REQUEST)

    @action(detail=True, methods=['post'], url_path='publish')
    def publish_draft(self, request, pk=None):
        """Publish a draft post"""
        post = self.get_object()

        # Only the owner can publish their draft
        if post.user != request.user:
            return Response(
                {"detail": "You do not have permission to publish this draft"},
                status=status.HTTP_403_FORBIDDEN
            )

        # Ensure it's a draft
        if post.status != 'draft':
            return Response(
                {"detail": "Only draft posts can be published"},
                status=status.HTTP_400_BAD_REQUEST
            )

        # Validate that the post has required content
        if not (post.content or post.image or post.video):
            return Response(
                {"detail": "Post must have at least content, image, or video to be published"},
                status=status.HTTP_400_BAD_REQUEST
            )

        # Update to published status
        post.status = 'published'
        post.save()

        # Return the updated post
        serializer = self.get_serializer(post)
        return Response(serializer.data)
    
<<<<<<< HEAD
    @action(detail=False, methods=['get'])
    def admin_count(self, request):
        count = Post.objects.filter(Q(visibility='public', status='published')).count()
        return Response({"post_count": count})
    
    @action(detail=False, methods=['get'])
    def admin_posts(self, request):
        """Get all posts for admin view"""
        queryset = Post.objects.all()
        page = self.paginate_queryset(queryset)
        if page is not None:
            serializer = self.get_serializer(page, many=True)
            return self.get_paginated_response(serializer.data)
        serializer = self.get_serializer(queryset, many=True)
        return Response(serializer.data)
=======
    @action(detail=True, methods=['post'], url_path='schedule')
    def schedule_post(self, request, pk=None):
        """Schedule a post for future publication"""
        post = self.get_object()
        
        # Make sure the post belongs to the requesting user
        if post.user != request.user:
            return Response(
                {"detail": "You don't have permission to schedule this post."},
                status=status.HTTP_403_FORBIDDEN
            )
        
        # Get scheduled_for from request data
        scheduled_for = request.data.get('scheduled_for')
        if not scheduled_for:
            return Response(
                {"detail": "scheduled_for date is required"},
                status=status.HTTP_400_BAD_REQUEST
            )
        
        try:
            # Parse the datetime string
            scheduled_datetime = parse_datetime(scheduled_for)
            if not scheduled_datetime:
                raise ValueError("Invalid datetime format")
                
            # Ensure timezone awareness
            if not is_aware(scheduled_datetime):
                scheduled_datetime = make_aware(scheduled_datetime)
            
            # Ensure the scheduled time is in the future
            if scheduled_datetime <= timezone.now():
                return Response(
                    {"detail": "Scheduled time must be in the future"},
                    status=status.HTTP_400_BAD_REQUEST
                )
            
            # Update the post
            post.status = 'scheduled'
            post.scheduled_for = scheduled_datetime
            post.save()
            
            serializer = self.get_serializer(post)
            return Response(serializer.data)
            
        except ValueError as e:
            return Response(
                {"detail": str(e) or "Invalid datetime format. Use ISO format (YYYY-MM-DDTHH:MM:SSZ)"},
                status=status.HTTP_400_BAD_REQUEST
            )

>>>>>>> 63d8a84a


class FolderViewSet(viewsets.ModelViewSet):
    """Folder ViewSet - Handles CRUD operations for Folder model"""
    serializer_class = FolderSerializer
    permission_classes = [permissions.IsAuthenticated, IsOwnerOrReadOnly]

    def get_queryset(self):
        """Return only folders owned by the current user"""
        return Folder.objects.filter(user=self.request.user).annotate(
            post_count=Count('saved_posts'))

    def perform_create(self, serializer):
        """Set current user as owner when creating a folder"""
        serializer.save(user=self.request.user)

    @action(detail=True, methods=['get'])
    def posts(self, request, pk=None):
        folder = self.get_object()
        saved_posts = SavedPost.objects.filter(folder=folder)
        folder_serializer = self.get_serializer(folder)
        post_serializer = SavedPostListSerializer(
            saved_posts, many=True, context={'request': request})
        return Response({
            "folder": folder_serializer.data,
            "posts": post_serializer.data
        })


class SavedPostViewSet(viewsets.ModelViewSet):
    """SavedPost ViewSet - Handles CRUD operations for SavedPost model"""
    permission_classes = [permissions.IsAuthenticated]

    def get_serializer_class(self):
        """Choose appropriate serializer based on action"""
        if self.action == 'list' or self.action == 'retrieve':
            return SavedPostListSerializer
        return SavedPostSerializer

    def get_queryset(self):
        """Return only saved posts owned by the current user"""
        queryset = SavedPost.objects.filter(user=self.request.user)

        # Filter by folder ID
        folder_id = self.request.query_params.get('folder_id')
        if folder_id:
            if folder_id == 'null':  # Find saved posts not categorized in a folder
                queryset = queryset.filter(folder__isnull=True)
            else:
                queryset = queryset.filter(folder_id=folder_id)

        return queryset

    def perform_create(self, serializer):
        """Set current user as owner when creating a saved post"""
        serializer.save(user=self.request.user)

    @action(detail=False, methods=['delete'], url_path='by-post')
    def delete_by_post(self, request):
        """
        delete a saved post by post_id.
        """
        post_id = request.query_params.get('post_id')
        if not post_id:
            return Response({'detail': 'post_id is required'}, status=status.HTTP_400_BAD_REQUEST)
        # Only delete if the post is saved by the user
        qs = SavedPost.objects.filter(user=request.user, post_id=post_id)
        deleted, _ = qs.delete()
        if deleted:
            return Response({'detail': 'Unsave success'}, status=status.HTTP_204_NO_CONTENT)
        else:
            return Response({'detail': 'No saved post found'}, status=status.HTTP_404_NOT_FOUND)

    @action(detail=False, methods=['post'], url_path='toggle')
    def toggle_save(self, request):
        """Toggle post save status - save if not saved, unsave if already saved"""
        post_id = request.data.get('post_id')
        folder_id = request.data.get('folder_id')

        if not post_id:
            return Response(
                {"detail": "Post ID is required"},
                status=status.HTTP_400_BAD_REQUEST
            )

        post = get_object_or_404(Post, id=post_id)
        folder = None

        if folder_id:
            folder = get_object_or_404(Folder, id=folder_id, user=request.user)

        # Check if post is already saved in this folder (or without folder)
        saved_post = SavedPost.objects.filter(
            user=request.user,
            post_id=post_id,
            folder=folder
        ).first()

        if saved_post:
            # If already saved, unsave it
            saved_post.delete()
            return Response(
                {"detail": "Post removed from saved"},
                status=status.HTTP_200_OK
            )
        else:
            # If not saved, save it
            saved_post = SavedPost.objects.create(
                user=request.user,
                post=post,
                folder=folder
            )
            serializer = SavedPostSerializer(
                saved_post, context={'request': request})
            return Response(
                {"detail": "Post saved successfully",
                 "saved_post": serializer.data},
                status=status.HTTP_201_CREATED
            )


class PostInteractionViewSet(viewsets.ViewSet):
    """ViewSet for retrieving post interactions (likes, shares, comments)."""

    permission_classes = [permissions.IsAuthenticated]

    def list_likes(self, request, pk=None):
        """Retrieve the list of users who liked a post"""
        post = get_object_or_404(Post, id=pk)
        users = User.objects.filter(likes__post=post).distinct()
        serializer = UserSerializer(users, many=True)
        return Response(serializer.data)

    def list_shares(self, request, pk=None):
        """Retrieve the list of users who shared a post."""
        post = get_object_or_404(Post, id=pk)
        users = User.objects.filter(share__post=post).distinct()
        serializer = UserSerializer(users, many=True)
        return Response(serializer.data)

    def list_comments(self, request, pk=None):
        """Retrieve the list of users who commented on a post"""
        post = get_object_or_404(Post, id=pk)
        users = User.objects.filter(comments__post=post).distinct()
        serializer = UserSerializer(users, many=True)
        return Response(serializer.data)


class ReportViewSet(viewsets.ModelViewSet):
    """
    Report ViewSet - Handles CRUD operations for Report model.

    Allows users to report posts for moderation.
    Allows admins to view and manage reports.

    Regular users can only:
    - Create new reports
    - View their own reports
    - Delete their own reports (if still pending)

    Admins can:
    - View all reports
    - Update report status
    - Delete any report
    - Access reporting statistics
    """
    queryset = Report.objects.all()
    serializer_class = ReportSerializer
    permission_classes = [permissions.IsAuthenticated]
    filter_backends = [filters.SearchFilter, filters.OrderingFilter]
    search_fields = ['reason', 'additional_info', 'post__title']
    ordering_fields = ['created_at', 'updated_at', 'status']
    ordering = ['-created_at']
    throttle_classes = []

    def get_queryset(self):
        user = self.request.user
        if user.is_admin:
            return Report.objects.all()
        return Report.objects.filter(reporter=user)

    def get_serializer_class(self):
        if self.action == 'update' or self.action == 'partial_update':
            return ReportUpdateSerializer
        if self.action == 'stats':
            return ReportStatsSerializer
        return ReportSerializer

    def get_permissions(self):
        if self.action in ['update', 'partial_update']:
            return [IsAdminUser()]
        elif self.action == 'destroy':
            return [IsReporterOrAdmin()]
        elif self.action in ['stats', 'pending', 'resolve', 'reject', 'bulk_update']:
            return [IsAdminUser()]
        return [permissions.IsAuthenticated()]
    
    def get_throttles(self):
        if self.action == 'create':
            # Apply throttling only for the create action
            self.throttle_scope = 'report_create'
            self.throttle_classes = [ReportRateThrottle]
        else:
            # Use default throttling for other actions
            self.throttle_classes = []
        return [throttle() for throttle in self.throttle_classes]

    def perform_create(self, serializer):
        """create a new report and send notification"""
        try:
            post_id = serializer.validated_data.get('post_id')
            post = get_object_or_404(Post, id=post_id)
            user = self.request.user

            # check if the post exists
            if Report.objects.filter(post_id=post_id, reporter=user).exists():
                raise ValidationError(
                    {"non_field_errors": [_("You have already reported this post")]})

            # save
            report = serializer.save(reporter=user, post=post)

            '''
            # send notification to the reporter
            try:
                from .tasks import send_report_notification
                send_report_notification.delay(
                    report.id,
                    report.reporter.id,
                    f"您已举报帖子 '{report.post.title[:30]}...' 的 {report.get_reason_display()}",
                )

                # If the report count exceeds a threshold, notify the admin
                report_count = Report.objects.filter(post_id=post_id).count()
                if report_count >= 5:  # Config here
                    send_admin_alert.delay(
                        post_id,
                        f"Post '{report.post.title[:30]}...' has been reported {report_count} times.",
                    )
            except Exception as e:
                logger.error(f"Failed to send report notification: {str(e)}")
            '''

        except Exception as e:
            logger.error(f"Failed to create report: {str(e)}")
            raise

    def perform_update(self, serializer):
        """Update report status and send notification"""
        try:
            old_status = serializer.instance.status
            report = serializer.save(handled_by=self.request.user)
            new_status = report.status

            """if old_status != new_status:
                try:
                    from .tasks import send_report_notification
                    send_report_notification.delay(
                        report.id,
                        report.reporter.id,
                        f"Report Staus Update: {report.get_status_display()}"
                    )
                except Exception as e:
                    logger.error(
                        f"Failed to send status update notification: {str(e)}")
            """

        except Exception as e:
            logger.error(f"Failed to update report: {str(e)}")
            raise

    def perform_destroy(self, instance):
        """Check before deleting a report"""
        try:
            if not self.request.user.is_admin and instance.status != 'pending':
                raise permissions.PermissionDenied(
                    _("You cannot delete a report that has been processed")
                )

            logger.info(
                f"Report {instance.id} deleted by {self.request.user.username}")
            instance.delete()
        except Exception as e:
            logger.error(f"Failed to delete report: {str(e)}")
            raise

    @action(detail=False, methods=['get'])
    def my_reports(self, request):
        """get all reports submitted by the user"""
        reports = Report.objects.filter(reporter=request.user)

        # filter by status
        status_filter = request.query_params.get('status')
        if status_filter:
            reports = reports.filter(status=status_filter)

        page = self.paginate_queryset(reports)
        if page is not None:
            serializer = ReportMiniSerializer(page, many=True)
            return self.get_paginated_response(serializer.data)
        serializer = ReportMiniSerializer(reports, many=True)
        return Response(serializer.data)

    @action(detail=False, methods=['get'])
    def pending(self, request):
        """Get all pending reports (admin only)"""
        if not request.user.is_admin:
            return Response(
                {"detail": _("Only administrators can view pending reports")},
                status=status.HTTP_403_FORBIDDEN
            )

        reports = Report.objects.filter(status='pending')

        # filter by reason
        reason_filter = request.query_params.get('reason')
        if reason_filter:
            reports = reports.filter(reason=reason_filter)

        page = self.paginate_queryset(reports)
        if page is not None:
            serializer = self.get_serializer(page, many=True)
            return self.get_paginated_response(serializer.data)
        serializer = self.get_serializer(reports, many=True)
        return Response(serializer.data)

    @action(detail=True, methods=['post'])
    def resolve(self, request, pk=None):
        """mark a report as resolved (admin only)"""
        report = self.get_object()
        old_status = report.status

        if old_status == 'resolved':
            return Response(
                {"detail": _("This report is already resolved")},
                status=status.HTTP_400_BAD_REQUEST
            )

        report.status = 'resolved'
        report.handled_by = request.user
        report.save()

        # Send notification to the reporter
        """try:
            from .tasks import send_report_notification
            send_report_notification.delay(
                report.id,
                report.reporter.id,
                f"Your report on post '{report.post.title[:30]}...' has been resolved.",
            )
        except Exception as e:
            logger.error(f"Failed to send resolution notification: {str(e)}")"""

        serializer = self.get_serializer(report)
        return Response(serializer.data)

    @action(detail=True, methods=['post'])
    def reject(self, request, pk=None):
        """Reject a report (admin only)"""
        report = self.get_object()
        old_status = report.status

        if old_status == 'rejected':
            return Response(
                {"detail": _("This report is already rejected")},
                status=status.HTTP_400_BAD_REQUEST
            )

        report.status = 'rejected'
        report.handled_by = request.user
        report.save()

        """try:
            from .tasks import send_report_notification
            send_report_notification.delay(
                report.id,
                report.reporter.id,
                f"Your report on post '{report.post.title[:30]}...' has been rejected. There is no violation found.",
            )
        except Exception as e:
            logger.error(f"Failed to send rejection notification: {str(e)}")"""

        serializer = self.get_serializer(report)
        return Response(serializer.data)

    @action(detail=False, methods=['get'])
    def stats(self, request):
        """get report statistics (admin only)"""
        if not request.user.is_admin:
            return Response(
                {"detail": _("Only administrators can view report statistics")},
                status=status.HTTP_403_FORBIDDEN
            )

        # basic statistics
        total = Report.objects.count()
        pending = Report.objects.filter(status='pending').count()
        reviewing = Report.objects.filter(status='reviewing').count()
        resolved = Report.objects.filter(status='resolved').count()
        rejected = Report.objects.filter(status='rejected').count()

        # by reason
        reason_stats = (
            Report.objects.values('reason')
            .annotate(count=Count('id'))
            .order_by('-count')
        )

        # last 7 days trend
        from django.utils import timezone
        from datetime import timedelta

        today = timezone.now().date()
        seven_days_ago = today - timedelta(days=6)

        trend_data = []
        for i in range(7):
            day = seven_days_ago + timedelta(days=i)
            next_day = day + timedelta(days=1)
            count = Report.objects.filter(
                created_at__gte=day,
                created_at__lt=next_day
            ).count()
            trend_data.append({
                'date': day.strftime('%Y-%m-%d'),
                'count': count
            })

        # top 5 reported posts
        top_reported_posts = (
            Post.objects.annotate(report_count=Count('reports'))
            .filter(report_count__gt=0)
            .order_by('-report_count')[:5]
            .values('id', 'caption', 'report_count')
        )

        data = {
            'total': total,
            'by_status': {
                'pending': pending,
                'reviewing': reviewing,
                'resolved': resolved,
                'rejected': rejected
            },
            'by_reason': list(reason_stats),
            'trend': trend_data,
            'top_reported_posts': list(top_reported_posts)
        }

        return Response(data)

class ModerationViewSet(viewsets.ViewSet):
    """
    Moderation ViewSet - Handles moderation actions on posts.

    Allows admins to:
    - Delete posts (# Current solution: hard delete)
    - Block posts (# Unimplemented: soft delete)
    """
    permission_classes = [permissions.IsAdminUser]

    queryset = Post.objects.all()
    serializer_class = PostSerializer

    @action(detail=True, methods=['delete'])
    def delete(self, request, pk=None):
        """Delete a post"""
        post = get_object_or_404(Post, id=pk)
        # Send a notification or save this action into all reports
        # Save this action into all reports
        '''
        Report.objects.filter(post=post).update(
        action='resolved',
        handled_by=request.user,
        )
        '''
        # Hard delete the post, which will trigger a cascade delete on related reports
        post.delete()
        return Response({"detail": "Post deleted successfully"}, status=status.HTTP_204_NO_CONTENT)<|MERGE_RESOLUTION|>--- conflicted
+++ resolved
@@ -1,896 +1,894 @@
-import logging
-from django.utils.translation import gettext_lazy as _
-from django.db.models import Count, Q
-from rest_framework import viewsets, status, permissions, filters, generics
-from rest_framework.serializers import ValidationError
-from rest_framework.decorators import action
-from rest_framework.response import Response
-from django.shortcuts import get_object_or_404
-from django.utils.dateparse import parse_datetime
-from django.utils.timezone import is_aware, make_aware
-from django.utils import timezone
-
-
-
-from .models import Post, Folder, SavedPost, Share, Comment, Report
-from .serializers import (
-    UserSerializer, PostSerializer, PostCreateSerializer,
-    FolderSerializer, SavedPostSerializer, SavedPostListSerializer,
-    CommentSerializer, ShareSerializer, 
-    ReportSerializer, ReportUpdateSerializer, ReportStatsSerializer, ReportMiniSerializer
-)
-from .permissions import IsOwnerOrReadOnly, IsReporterOrAdmin
-from .throttling import ReportRateThrottle
-
-from rest_framework.pagination import PageNumberPagination
-from django.contrib.auth import get_user_model
-from purepost.auth_service.permissions import IsAdminUser
-
-User = get_user_model()
-logger = logging.getLogger(__name__)
-
-
-class ProfilePostPagination(PageNumberPagination):
-    page_size = 10
-    page_size_query_param = 'page_size'
-    max_page_size = 50
-
-
-class UserProfileView(generics.ListAPIView):
-    """
-    API endpoint to view a user's profile and posts with permission control.
-    """
-    serializer_class = PostSerializer
-    pagination_class = ProfilePostPagination
-
-    def get(self, request, username, *args, **kwargs):
-        user = get_object_or_404(User, username=username)
-        profile_serializer = UserSerializer(user, context={'request': request})
-
-        # Check privacy settings
-        if user.is_private and user != request.user:
-            return Response({'detail': 'This profile is private.'}, status=403)
-
-        # Retrieve visible posts
-        posts = Post.objects.filter(user=user).order_by('-created_at')
-        if user != request.user:
-            # Only show public posts for others
-            posts = posts.filter(visibility='public')
-
-        page = self.paginate_queryset(posts)
-        post_serializer = PostSerializer(
-            page, many=True, context={'request': request})
-
-        return self.get_paginated_response({
-            'profile': profile_serializer.data,
-            'posts': post_serializer.data
-        })
-
-
-class PostViewSet(viewsets.ModelViewSet):
-    """Post ViewSet - Handles CRUD operations for Post model"""
-
-    class CustomSearchFilter(filters.SearchFilter):
-        """Custom search filter to allow searching by specific fields"""
-
-        def get_search_fields(self, view, request):
-            only_field = request.query_params.get('only')
-            if only_field:
-                return [only_field]
-            return super().get_search_fields(view, request)
-
-    queryset = Post.objects.all()
-    permission_classes = [
-        permissions.IsAuthenticatedOrReadOnly, IsOwnerOrReadOnly]
-    search_fields = ['content', 'caption', 'tags', '=user__username']
-    ordering_fields = ['created_at', 'like_count',
-                       'comment_count', 'share_count']
-    ordering = ['-created_at']  # Default order by creation time descending
-    filter_backends = [CustomSearchFilter, filters.OrderingFilter]
-    pagination_class = ProfilePostPagination
-
-    def get_serializer_class(self):
-        """Choose appropriate serializer based on action type"""
-        if self.action in ['create', 'update']:
-            return PostCreateSerializer
-        return PostSerializer
-
-    # Param options are: user_id: unknown, is_pinned: boolean.
-    def get_queryset(self):
-        """Filter queryset based on request parameters"""
-        queryset = Post.objects.all()
-
-        # Filter by visibility - only owner can see their private posts and drafts
-        if self.request.user.is_authenticated:
-            queryset = queryset.filter(
-                Q(visibility='public', status='published') |
-                Q(user=self.request.user)
-            )
-        else:
-            queryset = queryset.filter(visibility='public', status='published')
-
-        # Filter by user ID
-        user_id = self.request.query_params.get('user_id')
-        if user_id:
-            if user_id == 'me':
-                user_id = self.request.user.id
-            # Get posts of the specified user
-            queryset = queryset.filter(user_id=user_id)
-
-        # Filter by pin status, default to all
-        is_pinned = self.request.query_params.get('is_pinned')
-        if is_pinned:
-            pinned = None
-            if is_pinned == 'true' or is_pinned == 'True':
-                pinned = True
-            elif is_pinned == 'false' or is_pinned == 'False':
-                pinned = False
-            else:
-                return Response(
-                    {"detail": "Invalid value for is_pinned parameter"},
-                    status=status.HTTP_400_BAD_REQUEST
-                )
-            queryset = queryset.filter(pinned=pinned)
-
-        return queryset
-
-    def perform_create(self, serializer):
-        """Set current user as author when creating a post"""
-        serializer.save(user=self.request.user)
-
-    def perform_update(self, serializer):
-        """Update post and handle disclaimer"""
-        serializer.save()
-
-    @action(detail=True, methods=['post'], permission_classes=[permissions.IsAuthenticated])
-    def like(self, request, pk=None):
-        """Like a post"""
-        post = self.get_object()
-
-        # Check if already liked (assuming Like model exists, adjust as needed)
-        # Comment this section if Like model is not yet implemented
-
-        if post.likes.filter(user=request.user).exists():
-            return Response(
-                {"detail": "You have already liked this post"},
-                status=status.HTTP_400_BAD_REQUEST
-            )
-
-        # Create like record
-        post.likes.create(user=request.user)
-
-        # Update like count
-        post.like_count += 1
-        post.save()
-
-        return Response({"detail": "Post liked successfully"}, status=status.HTTP_200_OK)
-
-    @action(detail=True, methods=['post'], permission_classes=[permissions.IsAuthenticated])
-    def unlike(self, request, pk=None):
-        """Unlike a post"""
-        post = self.get_object()
-
-        # If Like model exists, adjust as needed
-        try:
-            like = post.likes.filter(user=request.user).first()
-            if like:
-                like.delete()
-        except AttributeError:
-            # if Like model is not implemented, pass
-            pass
-
-        # Update like count, ensure it doesn't go below 0
-        if post.like_count > 0:
-            post.like_count -= 1
-            post.save()
-
-        return Response({"detail": "Post unliked successfully"}, status=status.HTTP_200_OK)
-
-    @action(detail=True, methods=['post'], permission_classes=[permissions.IsAuthenticated])
-    def comment(self, request, pk=None):
-        """Add a comment to a post"""
-        post = self.get_object()
-        serializer = CommentSerializer(data=request.data)
-        if serializer.is_valid():
-            serializer.save(user=request.user, post=post)
-            post.comment_count += 1
-            post.save()
-            return Response(serializer.data, status=status.HTTP_201_CREATED)
-        return Response(serializer.errors, status=status.HTTP_400_BAD_REQUEST)
-
-    @action(detail=True, methods=['delete'], permission_classes=[permissions.IsAuthenticated])
-    def delete_comment(self, request, pk=None):
-        """Delete a comment"""
-        post = self.get_object()
-        comment_id = request.data.get('comment_id')
-
-        if not comment_id:
-            return Response(
-                {"detail": "Comment ID is required"},
-                status=status.HTTP_400_BAD_REQUEST
-            )
-
-        # Fetch the comment
-        comment = get_object_or_404(Comment, id=comment_id, post=post)
-
-        # Ensure the user is the owner of the comment or an admin
-        if comment.user != request.user and not request.user.is_staff:
-            return Response(
-                {"detail": "You do not have permission to delete this comment"},
-                status=status.HTTP_403_FORBIDDEN
-            )
-
-        # Delete the comment
-        comment.delete()
-
-        # Update the comment count on the post
-        post.comment_count = max(0, post.comment_count - 1)
-        post.save()
-
-        return Response(
-            {"detail": "Comment deleted successfully"},
-            status=status.HTTP_200_OK
-        )
-
-    @action(detail=True, methods=['post'], permission_classes=[permissions.IsAuthenticated])
-    def share(self, request, pk=None):
-        """Share a post"""
-        post = self.get_object()
-        serializer = ShareSerializer(data=request.data)
-        if serializer.is_valid():
-            serializer.save(user=request.user, post=post)
-            post.share_count += 1
-            post.save()
-            return Response(serializer.data, status=status.HTTP_201_CREATED)
-        return Response(serializer.errors, status=status.HTTP_400_BAD_REQUEST)
-
-    @action(detail=True, methods=['patch'])
-    def update_visibility(self, request, pk=None):
-        """Allows users to update post visibility."""
-        post = self.get_object()
-        if post.user != request.user:
-            return Response({'error': 'Unauthorized'}, status=403)
-
-        new_visibility = request.data.get('visibility')
-        if new_visibility not in ['public', 'private', 'friends']:
-            return Response({'error': 'Invalid visibility option'}, status=400)
-
-        post.visibility = new_visibility
-        post.save()
-        return Response({'message': 'Visibility updated', 'visibility': post.visibility})
-
-    @action(detail=True, methods=['post'])
-    def pin(self, request, pk=None):
-        post = Post.objects.get(pk=pk)
-        if post.user != request.user:
-            return Response({'error': 'Unauthorized'}, status=403)
-
-        post.pinned = True
-        post.save()
-        return Response({'message': 'Post pinned'})
-
-    @action(detail=True, methods=['post'])
-    def unpin(self, request, pk=None):
-        post = Post.objects.get(pk=pk)
-        if post.user != request.user:
-            return Response({'error': 'Unauthorized'}, status=403)
-
-        post.pinned = False
-        post.save()
-        return Response({'message': 'Post unpinned'})
-
-    @action(detail=False, methods=['get'], url_path='draft')
-    def get_draft(self, request):
-        """Get the user's draft post (assuming only one draft per user)"""
-        draft = Post.objects.filter(user=request.user, status='draft').first()
-        if not draft:
-            return Response({"detail": "No draft found"}, status=status.HTTP_404_NOT_FOUND)
-
-        serializer = self.get_serializer(draft)
-        return Response(serializer.data)
-
-    @action(detail=False, methods=['post'], url_path='save-draft')
-    def save_draft(self, request):
-        """Save or update the user's draft post"""
-        # Check if user already has a draft
-        existing_draft = Post.objects.filter(
-            user=request.user, status='draft').first()
-
-        if existing_draft:
-            # Update existing draft
-            serializer = self.get_serializer(
-                existing_draft, data=request.data, partial=True)
-            if serializer.is_valid():
-                serializer.save(status='draft')
-                return Response(serializer.data)
-            return Response(serializer.errors, status=status.HTTP_400_BAD_REQUEST)
-        else:
-            # Create new draft
-            serializer = self.get_serializer(data=request.data)
-            if serializer.is_valid():
-                serializer.save(user=request.user, status='draft')
-                return Response(serializer.data, status=status.HTTP_201_CREATED)
-            return Response(serializer.errors, status=status.HTTP_400_BAD_REQUEST)
-
-    @action(detail=True, methods=['post'], url_path='publish')
-    def publish_draft(self, request, pk=None):
-        """Publish a draft post"""
-        post = self.get_object()
-
-        # Only the owner can publish their draft
-        if post.user != request.user:
-            return Response(
-                {"detail": "You do not have permission to publish this draft"},
-                status=status.HTTP_403_FORBIDDEN
-            )
-
-        # Ensure it's a draft
-        if post.status != 'draft':
-            return Response(
-                {"detail": "Only draft posts can be published"},
-                status=status.HTTP_400_BAD_REQUEST
-            )
-
-        # Validate that the post has required content
-        if not (post.content or post.image or post.video):
-            return Response(
-                {"detail": "Post must have at least content, image, or video to be published"},
-                status=status.HTTP_400_BAD_REQUEST
-            )
-
-        # Update to published status
-        post.status = 'published'
-        post.save()
-
-        # Return the updated post
-        serializer = self.get_serializer(post)
-        return Response(serializer.data)
-    
-<<<<<<< HEAD
-    @action(detail=False, methods=['get'])
-    def admin_count(self, request):
-        count = Post.objects.filter(Q(visibility='public', status='published')).count()
-        return Response({"post_count": count})
-    
-    @action(detail=False, methods=['get'])
-    def admin_posts(self, request):
-        """Get all posts for admin view"""
-        queryset = Post.objects.all()
-        page = self.paginate_queryset(queryset)
-        if page is not None:
-            serializer = self.get_serializer(page, many=True)
-            return self.get_paginated_response(serializer.data)
-        serializer = self.get_serializer(queryset, many=True)
-        return Response(serializer.data)
-=======
-    @action(detail=True, methods=['post'], url_path='schedule')
-    def schedule_post(self, request, pk=None):
-        """Schedule a post for future publication"""
-        post = self.get_object()
-        
-        # Make sure the post belongs to the requesting user
-        if post.user != request.user:
-            return Response(
-                {"detail": "You don't have permission to schedule this post."},
-                status=status.HTTP_403_FORBIDDEN
-            )
-        
-        # Get scheduled_for from request data
-        scheduled_for = request.data.get('scheduled_for')
-        if not scheduled_for:
-            return Response(
-                {"detail": "scheduled_for date is required"},
-                status=status.HTTP_400_BAD_REQUEST
-            )
-        
-        try:
-            # Parse the datetime string
-            scheduled_datetime = parse_datetime(scheduled_for)
-            if not scheduled_datetime:
-                raise ValueError("Invalid datetime format")
-                
-            # Ensure timezone awareness
-            if not is_aware(scheduled_datetime):
-                scheduled_datetime = make_aware(scheduled_datetime)
-            
-            # Ensure the scheduled time is in the future
-            if scheduled_datetime <= timezone.now():
-                return Response(
-                    {"detail": "Scheduled time must be in the future"},
-                    status=status.HTTP_400_BAD_REQUEST
-                )
-            
-            # Update the post
-            post.status = 'scheduled'
-            post.scheduled_for = scheduled_datetime
-            post.save()
-            
-            serializer = self.get_serializer(post)
-            return Response(serializer.data)
-            
-        except ValueError as e:
-            return Response(
-                {"detail": str(e) or "Invalid datetime format. Use ISO format (YYYY-MM-DDTHH:MM:SSZ)"},
-                status=status.HTTP_400_BAD_REQUEST
-            )
-
->>>>>>> 63d8a84a
-
-
-class FolderViewSet(viewsets.ModelViewSet):
-    """Folder ViewSet - Handles CRUD operations for Folder model"""
-    serializer_class = FolderSerializer
-    permission_classes = [permissions.IsAuthenticated, IsOwnerOrReadOnly]
-
-    def get_queryset(self):
-        """Return only folders owned by the current user"""
-        return Folder.objects.filter(user=self.request.user).annotate(
-            post_count=Count('saved_posts'))
-
-    def perform_create(self, serializer):
-        """Set current user as owner when creating a folder"""
-        serializer.save(user=self.request.user)
-
-    @action(detail=True, methods=['get'])
-    def posts(self, request, pk=None):
-        folder = self.get_object()
-        saved_posts = SavedPost.objects.filter(folder=folder)
-        folder_serializer = self.get_serializer(folder)
-        post_serializer = SavedPostListSerializer(
-            saved_posts, many=True, context={'request': request})
-        return Response({
-            "folder": folder_serializer.data,
-            "posts": post_serializer.data
-        })
-
-
-class SavedPostViewSet(viewsets.ModelViewSet):
-    """SavedPost ViewSet - Handles CRUD operations for SavedPost model"""
-    permission_classes = [permissions.IsAuthenticated]
-
-    def get_serializer_class(self):
-        """Choose appropriate serializer based on action"""
-        if self.action == 'list' or self.action == 'retrieve':
-            return SavedPostListSerializer
-        return SavedPostSerializer
-
-    def get_queryset(self):
-        """Return only saved posts owned by the current user"""
-        queryset = SavedPost.objects.filter(user=self.request.user)
-
-        # Filter by folder ID
-        folder_id = self.request.query_params.get('folder_id')
-        if folder_id:
-            if folder_id == 'null':  # Find saved posts not categorized in a folder
-                queryset = queryset.filter(folder__isnull=True)
-            else:
-                queryset = queryset.filter(folder_id=folder_id)
-
-        return queryset
-
-    def perform_create(self, serializer):
-        """Set current user as owner when creating a saved post"""
-        serializer.save(user=self.request.user)
-
-    @action(detail=False, methods=['delete'], url_path='by-post')
-    def delete_by_post(self, request):
-        """
-        delete a saved post by post_id.
-        """
-        post_id = request.query_params.get('post_id')
-        if not post_id:
-            return Response({'detail': 'post_id is required'}, status=status.HTTP_400_BAD_REQUEST)
-        # Only delete if the post is saved by the user
-        qs = SavedPost.objects.filter(user=request.user, post_id=post_id)
-        deleted, _ = qs.delete()
-        if deleted:
-            return Response({'detail': 'Unsave success'}, status=status.HTTP_204_NO_CONTENT)
-        else:
-            return Response({'detail': 'No saved post found'}, status=status.HTTP_404_NOT_FOUND)
-
-    @action(detail=False, methods=['post'], url_path='toggle')
-    def toggle_save(self, request):
-        """Toggle post save status - save if not saved, unsave if already saved"""
-        post_id = request.data.get('post_id')
-        folder_id = request.data.get('folder_id')
-
-        if not post_id:
-            return Response(
-                {"detail": "Post ID is required"},
-                status=status.HTTP_400_BAD_REQUEST
-            )
-
-        post = get_object_or_404(Post, id=post_id)
-        folder = None
-
-        if folder_id:
-            folder = get_object_or_404(Folder, id=folder_id, user=request.user)
-
-        # Check if post is already saved in this folder (or without folder)
-        saved_post = SavedPost.objects.filter(
-            user=request.user,
-            post_id=post_id,
-            folder=folder
-        ).first()
-
-        if saved_post:
-            # If already saved, unsave it
-            saved_post.delete()
-            return Response(
-                {"detail": "Post removed from saved"},
-                status=status.HTTP_200_OK
-            )
-        else:
-            # If not saved, save it
-            saved_post = SavedPost.objects.create(
-                user=request.user,
-                post=post,
-                folder=folder
-            )
-            serializer = SavedPostSerializer(
-                saved_post, context={'request': request})
-            return Response(
-                {"detail": "Post saved successfully",
-                 "saved_post": serializer.data},
-                status=status.HTTP_201_CREATED
-            )
-
-
-class PostInteractionViewSet(viewsets.ViewSet):
-    """ViewSet for retrieving post interactions (likes, shares, comments)."""
-
-    permission_classes = [permissions.IsAuthenticated]
-
-    def list_likes(self, request, pk=None):
-        """Retrieve the list of users who liked a post"""
-        post = get_object_or_404(Post, id=pk)
-        users = User.objects.filter(likes__post=post).distinct()
-        serializer = UserSerializer(users, many=True)
-        return Response(serializer.data)
-
-    def list_shares(self, request, pk=None):
-        """Retrieve the list of users who shared a post."""
-        post = get_object_or_404(Post, id=pk)
-        users = User.objects.filter(share__post=post).distinct()
-        serializer = UserSerializer(users, many=True)
-        return Response(serializer.data)
-
-    def list_comments(self, request, pk=None):
-        """Retrieve the list of users who commented on a post"""
-        post = get_object_or_404(Post, id=pk)
-        users = User.objects.filter(comments__post=post).distinct()
-        serializer = UserSerializer(users, many=True)
-        return Response(serializer.data)
-
-
-class ReportViewSet(viewsets.ModelViewSet):
-    """
-    Report ViewSet - Handles CRUD operations for Report model.
-
-    Allows users to report posts for moderation.
-    Allows admins to view and manage reports.
-
-    Regular users can only:
-    - Create new reports
-    - View their own reports
-    - Delete their own reports (if still pending)
-
-    Admins can:
-    - View all reports
-    - Update report status
-    - Delete any report
-    - Access reporting statistics
-    """
-    queryset = Report.objects.all()
-    serializer_class = ReportSerializer
-    permission_classes = [permissions.IsAuthenticated]
-    filter_backends = [filters.SearchFilter, filters.OrderingFilter]
-    search_fields = ['reason', 'additional_info', 'post__title']
-    ordering_fields = ['created_at', 'updated_at', 'status']
-    ordering = ['-created_at']
-    throttle_classes = []
-
-    def get_queryset(self):
-        user = self.request.user
-        if user.is_admin:
-            return Report.objects.all()
-        return Report.objects.filter(reporter=user)
-
-    def get_serializer_class(self):
-        if self.action == 'update' or self.action == 'partial_update':
-            return ReportUpdateSerializer
-        if self.action == 'stats':
-            return ReportStatsSerializer
-        return ReportSerializer
-
-    def get_permissions(self):
-        if self.action in ['update', 'partial_update']:
-            return [IsAdminUser()]
-        elif self.action == 'destroy':
-            return [IsReporterOrAdmin()]
-        elif self.action in ['stats', 'pending', 'resolve', 'reject', 'bulk_update']:
-            return [IsAdminUser()]
-        return [permissions.IsAuthenticated()]
-    
-    def get_throttles(self):
-        if self.action == 'create':
-            # Apply throttling only for the create action
-            self.throttle_scope = 'report_create'
-            self.throttle_classes = [ReportRateThrottle]
-        else:
-            # Use default throttling for other actions
-            self.throttle_classes = []
-        return [throttle() for throttle in self.throttle_classes]
-
-    def perform_create(self, serializer):
-        """create a new report and send notification"""
-        try:
-            post_id = serializer.validated_data.get('post_id')
-            post = get_object_or_404(Post, id=post_id)
-            user = self.request.user
-
-            # check if the post exists
-            if Report.objects.filter(post_id=post_id, reporter=user).exists():
-                raise ValidationError(
-                    {"non_field_errors": [_("You have already reported this post")]})
-
-            # save
-            report = serializer.save(reporter=user, post=post)
-
-            '''
-            # send notification to the reporter
-            try:
-                from .tasks import send_report_notification
-                send_report_notification.delay(
-                    report.id,
-                    report.reporter.id,
-                    f"您已举报帖子 '{report.post.title[:30]}...' 的 {report.get_reason_display()}",
-                )
-
-                # If the report count exceeds a threshold, notify the admin
-                report_count = Report.objects.filter(post_id=post_id).count()
-                if report_count >= 5:  # Config here
-                    send_admin_alert.delay(
-                        post_id,
-                        f"Post '{report.post.title[:30]}...' has been reported {report_count} times.",
-                    )
-            except Exception as e:
-                logger.error(f"Failed to send report notification: {str(e)}")
-            '''
-
-        except Exception as e:
-            logger.error(f"Failed to create report: {str(e)}")
-            raise
-
-    def perform_update(self, serializer):
-        """Update report status and send notification"""
-        try:
-            old_status = serializer.instance.status
-            report = serializer.save(handled_by=self.request.user)
-            new_status = report.status
-
-            """if old_status != new_status:
-                try:
-                    from .tasks import send_report_notification
-                    send_report_notification.delay(
-                        report.id,
-                        report.reporter.id,
-                        f"Report Staus Update: {report.get_status_display()}"
-                    )
-                except Exception as e:
-                    logger.error(
-                        f"Failed to send status update notification: {str(e)}")
-            """
-
-        except Exception as e:
-            logger.error(f"Failed to update report: {str(e)}")
-            raise
-
-    def perform_destroy(self, instance):
-        """Check before deleting a report"""
-        try:
-            if not self.request.user.is_admin and instance.status != 'pending':
-                raise permissions.PermissionDenied(
-                    _("You cannot delete a report that has been processed")
-                )
-
-            logger.info(
-                f"Report {instance.id} deleted by {self.request.user.username}")
-            instance.delete()
-        except Exception as e:
-            logger.error(f"Failed to delete report: {str(e)}")
-            raise
-
-    @action(detail=False, methods=['get'])
-    def my_reports(self, request):
-        """get all reports submitted by the user"""
-        reports = Report.objects.filter(reporter=request.user)
-
-        # filter by status
-        status_filter = request.query_params.get('status')
-        if status_filter:
-            reports = reports.filter(status=status_filter)
-
-        page = self.paginate_queryset(reports)
-        if page is not None:
-            serializer = ReportMiniSerializer(page, many=True)
-            return self.get_paginated_response(serializer.data)
-        serializer = ReportMiniSerializer(reports, many=True)
-        return Response(serializer.data)
-
-    @action(detail=False, methods=['get'])
-    def pending(self, request):
-        """Get all pending reports (admin only)"""
-        if not request.user.is_admin:
-            return Response(
-                {"detail": _("Only administrators can view pending reports")},
-                status=status.HTTP_403_FORBIDDEN
-            )
-
-        reports = Report.objects.filter(status='pending')
-
-        # filter by reason
-        reason_filter = request.query_params.get('reason')
-        if reason_filter:
-            reports = reports.filter(reason=reason_filter)
-
-        page = self.paginate_queryset(reports)
-        if page is not None:
-            serializer = self.get_serializer(page, many=True)
-            return self.get_paginated_response(serializer.data)
-        serializer = self.get_serializer(reports, many=True)
-        return Response(serializer.data)
-
-    @action(detail=True, methods=['post'])
-    def resolve(self, request, pk=None):
-        """mark a report as resolved (admin only)"""
-        report = self.get_object()
-        old_status = report.status
-
-        if old_status == 'resolved':
-            return Response(
-                {"detail": _("This report is already resolved")},
-                status=status.HTTP_400_BAD_REQUEST
-            )
-
-        report.status = 'resolved'
-        report.handled_by = request.user
-        report.save()
-
-        # Send notification to the reporter
-        """try:
-            from .tasks import send_report_notification
-            send_report_notification.delay(
-                report.id,
-                report.reporter.id,
-                f"Your report on post '{report.post.title[:30]}...' has been resolved.",
-            )
-        except Exception as e:
-            logger.error(f"Failed to send resolution notification: {str(e)}")"""
-
-        serializer = self.get_serializer(report)
-        return Response(serializer.data)
-
-    @action(detail=True, methods=['post'])
-    def reject(self, request, pk=None):
-        """Reject a report (admin only)"""
-        report = self.get_object()
-        old_status = report.status
-
-        if old_status == 'rejected':
-            return Response(
-                {"detail": _("This report is already rejected")},
-                status=status.HTTP_400_BAD_REQUEST
-            )
-
-        report.status = 'rejected'
-        report.handled_by = request.user
-        report.save()
-
-        """try:
-            from .tasks import send_report_notification
-            send_report_notification.delay(
-                report.id,
-                report.reporter.id,
-                f"Your report on post '{report.post.title[:30]}...' has been rejected. There is no violation found.",
-            )
-        except Exception as e:
-            logger.error(f"Failed to send rejection notification: {str(e)}")"""
-
-        serializer = self.get_serializer(report)
-        return Response(serializer.data)
-
-    @action(detail=False, methods=['get'])
-    def stats(self, request):
-        """get report statistics (admin only)"""
-        if not request.user.is_admin:
-            return Response(
-                {"detail": _("Only administrators can view report statistics")},
-                status=status.HTTP_403_FORBIDDEN
-            )
-
-        # basic statistics
-        total = Report.objects.count()
-        pending = Report.objects.filter(status='pending').count()
-        reviewing = Report.objects.filter(status='reviewing').count()
-        resolved = Report.objects.filter(status='resolved').count()
-        rejected = Report.objects.filter(status='rejected').count()
-
-        # by reason
-        reason_stats = (
-            Report.objects.values('reason')
-            .annotate(count=Count('id'))
-            .order_by('-count')
-        )
-
-        # last 7 days trend
-        from django.utils import timezone
-        from datetime import timedelta
-
-        today = timezone.now().date()
-        seven_days_ago = today - timedelta(days=6)
-
-        trend_data = []
-        for i in range(7):
-            day = seven_days_ago + timedelta(days=i)
-            next_day = day + timedelta(days=1)
-            count = Report.objects.filter(
-                created_at__gte=day,
-                created_at__lt=next_day
-            ).count()
-            trend_data.append({
-                'date': day.strftime('%Y-%m-%d'),
-                'count': count
-            })
-
-        # top 5 reported posts
-        top_reported_posts = (
-            Post.objects.annotate(report_count=Count('reports'))
-            .filter(report_count__gt=0)
-            .order_by('-report_count')[:5]
-            .values('id', 'caption', 'report_count')
-        )
-
-        data = {
-            'total': total,
-            'by_status': {
-                'pending': pending,
-                'reviewing': reviewing,
-                'resolved': resolved,
-                'rejected': rejected
-            },
-            'by_reason': list(reason_stats),
-            'trend': trend_data,
-            'top_reported_posts': list(top_reported_posts)
-        }
-
-        return Response(data)
-
-class ModerationViewSet(viewsets.ViewSet):
-    """
-    Moderation ViewSet - Handles moderation actions on posts.
-
-    Allows admins to:
-    - Delete posts (# Current solution: hard delete)
-    - Block posts (# Unimplemented: soft delete)
-    """
-    permission_classes = [permissions.IsAdminUser]
-
-    queryset = Post.objects.all()
-    serializer_class = PostSerializer
-
-    @action(detail=True, methods=['delete'])
-    def delete(self, request, pk=None):
-        """Delete a post"""
-        post = get_object_or_404(Post, id=pk)
-        # Send a notification or save this action into all reports
-        # Save this action into all reports
-        '''
-        Report.objects.filter(post=post).update(
-        action='resolved',
-        handled_by=request.user,
-        )
-        '''
-        # Hard delete the post, which will trigger a cascade delete on related reports
-        post.delete()
+import logging
+from django.utils.translation import gettext_lazy as _
+from django.db.models import Count, Q
+from rest_framework import viewsets, status, permissions, filters, generics
+from rest_framework.serializers import ValidationError
+from rest_framework.decorators import action
+from rest_framework.response import Response
+from django.shortcuts import get_object_or_404
+from django.utils.dateparse import parse_datetime
+from django.utils.timezone import is_aware, make_aware
+from django.utils import timezone
+
+
+
+from .models import Post, Folder, SavedPost, Share, Comment, Report
+from .serializers import (
+    UserSerializer, PostSerializer, PostCreateSerializer,
+    FolderSerializer, SavedPostSerializer, SavedPostListSerializer,
+    CommentSerializer, ShareSerializer, 
+    ReportSerializer, ReportUpdateSerializer, ReportStatsSerializer, ReportMiniSerializer
+)
+from .permissions import IsOwnerOrReadOnly, IsReporterOrAdmin
+from .throttling import ReportRateThrottle
+
+from rest_framework.pagination import PageNumberPagination
+from django.contrib.auth import get_user_model
+from purepost.auth_service.permissions import IsAdminUser
+
+User = get_user_model()
+logger = logging.getLogger(__name__)
+
+
+class ProfilePostPagination(PageNumberPagination):
+    page_size = 10
+    page_size_query_param = 'page_size'
+    max_page_size = 50
+
+
+class UserProfileView(generics.ListAPIView):
+    """
+    API endpoint to view a user's profile and posts with permission control.
+    """
+    serializer_class = PostSerializer
+    pagination_class = ProfilePostPagination
+
+    def get(self, request, username, *args, **kwargs):
+        user = get_object_or_404(User, username=username)
+        profile_serializer = UserSerializer(user, context={'request': request})
+
+        # Check privacy settings
+        if user.is_private and user != request.user:
+            return Response({'detail': 'This profile is private.'}, status=403)
+
+        # Retrieve visible posts
+        posts = Post.objects.filter(user=user).order_by('-created_at')
+        if user != request.user:
+            # Only show public posts for others
+            posts = posts.filter(visibility='public')
+
+        page = self.paginate_queryset(posts)
+        post_serializer = PostSerializer(
+            page, many=True, context={'request': request})
+
+        return self.get_paginated_response({
+            'profile': profile_serializer.data,
+            'posts': post_serializer.data
+        })
+
+
+class PostViewSet(viewsets.ModelViewSet):
+    """Post ViewSet - Handles CRUD operations for Post model"""
+
+    class CustomSearchFilter(filters.SearchFilter):
+        """Custom search filter to allow searching by specific fields"""
+
+        def get_search_fields(self, view, request):
+            only_field = request.query_params.get('only')
+            if only_field:
+                return [only_field]
+            return super().get_search_fields(view, request)
+
+    queryset = Post.objects.all()
+    permission_classes = [
+        permissions.IsAuthenticatedOrReadOnly, IsOwnerOrReadOnly]
+    search_fields = ['content', 'caption', 'tags', '=user__username']
+    ordering_fields = ['created_at', 'like_count',
+                       'comment_count', 'share_count']
+    ordering = ['-created_at']  # Default order by creation time descending
+    filter_backends = [CustomSearchFilter, filters.OrderingFilter]
+    pagination_class = ProfilePostPagination
+
+    def get_serializer_class(self):
+        """Choose appropriate serializer based on action type"""
+        if self.action in ['create', 'update']:
+            return PostCreateSerializer
+        return PostSerializer
+
+    # Param options are: user_id: unknown, is_pinned: boolean.
+    def get_queryset(self):
+        """Filter queryset based on request parameters"""
+        queryset = Post.objects.all()
+
+        # Filter by visibility - only owner can see their private posts and drafts
+        if self.request.user.is_authenticated:
+            queryset = queryset.filter(
+                Q(visibility='public', status='published') |
+                Q(user=self.request.user)
+            )
+        else:
+            queryset = queryset.filter(visibility='public', status='published')
+
+        # Filter by user ID
+        user_id = self.request.query_params.get('user_id')
+        if user_id:
+            if user_id == 'me':
+                user_id = self.request.user.id
+            # Get posts of the specified user
+            queryset = queryset.filter(user_id=user_id)
+
+        # Filter by pin status, default to all
+        is_pinned = self.request.query_params.get('is_pinned')
+        if is_pinned:
+            pinned = None
+            if is_pinned == 'true' or is_pinned == 'True':
+                pinned = True
+            elif is_pinned == 'false' or is_pinned == 'False':
+                pinned = False
+            else:
+                return Response(
+                    {"detail": "Invalid value for is_pinned parameter"},
+                    status=status.HTTP_400_BAD_REQUEST
+                )
+            queryset = queryset.filter(pinned=pinned)
+
+        return queryset
+
+    def perform_create(self, serializer):
+        """Set current user as author when creating a post"""
+        serializer.save(user=self.request.user)
+
+    def perform_update(self, serializer):
+        """Update post and handle disclaimer"""
+        serializer.save()
+
+    @action(detail=True, methods=['post'], permission_classes=[permissions.IsAuthenticated])
+    def like(self, request, pk=None):
+        """Like a post"""
+        post = self.get_object()
+
+        # Check if already liked (assuming Like model exists, adjust as needed)
+        # Comment this section if Like model is not yet implemented
+
+        if post.likes.filter(user=request.user).exists():
+            return Response(
+                {"detail": "You have already liked this post"},
+                status=status.HTTP_400_BAD_REQUEST
+            )
+
+        # Create like record
+        post.likes.create(user=request.user)
+
+        # Update like count
+        post.like_count += 1
+        post.save()
+
+        return Response({"detail": "Post liked successfully"}, status=status.HTTP_200_OK)
+
+    @action(detail=True, methods=['post'], permission_classes=[permissions.IsAuthenticated])
+    def unlike(self, request, pk=None):
+        """Unlike a post"""
+        post = self.get_object()
+
+        # If Like model exists, adjust as needed
+        try:
+            like = post.likes.filter(user=request.user).first()
+            if like:
+                like.delete()
+        except AttributeError:
+            # if Like model is not implemented, pass
+            pass
+
+        # Update like count, ensure it doesn't go below 0
+        if post.like_count > 0:
+            post.like_count -= 1
+            post.save()
+
+        return Response({"detail": "Post unliked successfully"}, status=status.HTTP_200_OK)
+
+    @action(detail=True, methods=['post'], permission_classes=[permissions.IsAuthenticated])
+    def comment(self, request, pk=None):
+        """Add a comment to a post"""
+        post = self.get_object()
+        serializer = CommentSerializer(data=request.data)
+        if serializer.is_valid():
+            serializer.save(user=request.user, post=post)
+            post.comment_count += 1
+            post.save()
+            return Response(serializer.data, status=status.HTTP_201_CREATED)
+        return Response(serializer.errors, status=status.HTTP_400_BAD_REQUEST)
+
+    @action(detail=True, methods=['delete'], permission_classes=[permissions.IsAuthenticated])
+    def delete_comment(self, request, pk=None):
+        """Delete a comment"""
+        post = self.get_object()
+        comment_id = request.data.get('comment_id')
+
+        if not comment_id:
+            return Response(
+                {"detail": "Comment ID is required"},
+                status=status.HTTP_400_BAD_REQUEST
+            )
+
+        # Fetch the comment
+        comment = get_object_or_404(Comment, id=comment_id, post=post)
+
+        # Ensure the user is the owner of the comment or an admin
+        if comment.user != request.user and not request.user.is_staff:
+            return Response(
+                {"detail": "You do not have permission to delete this comment"},
+                status=status.HTTP_403_FORBIDDEN
+            )
+
+        # Delete the comment
+        comment.delete()
+
+        # Update the comment count on the post
+        post.comment_count = max(0, post.comment_count - 1)
+        post.save()
+
+        return Response(
+            {"detail": "Comment deleted successfully"},
+            status=status.HTTP_200_OK
+        )
+
+    @action(detail=True, methods=['post'], permission_classes=[permissions.IsAuthenticated])
+    def share(self, request, pk=None):
+        """Share a post"""
+        post = self.get_object()
+        serializer = ShareSerializer(data=request.data)
+        if serializer.is_valid():
+            serializer.save(user=request.user, post=post)
+            post.share_count += 1
+            post.save()
+            return Response(serializer.data, status=status.HTTP_201_CREATED)
+        return Response(serializer.errors, status=status.HTTP_400_BAD_REQUEST)
+
+    @action(detail=True, methods=['patch'])
+    def update_visibility(self, request, pk=None):
+        """Allows users to update post visibility."""
+        post = self.get_object()
+        if post.user != request.user:
+            return Response({'error': 'Unauthorized'}, status=403)
+
+        new_visibility = request.data.get('visibility')
+        if new_visibility not in ['public', 'private', 'friends']:
+            return Response({'error': 'Invalid visibility option'}, status=400)
+
+        post.visibility = new_visibility
+        post.save()
+        return Response({'message': 'Visibility updated', 'visibility': post.visibility})
+
+    @action(detail=True, methods=['post'])
+    def pin(self, request, pk=None):
+        post = Post.objects.get(pk=pk)
+        if post.user != request.user:
+            return Response({'error': 'Unauthorized'}, status=403)
+
+        post.pinned = True
+        post.save()
+        return Response({'message': 'Post pinned'})
+
+    @action(detail=True, methods=['post'])
+    def unpin(self, request, pk=None):
+        post = Post.objects.get(pk=pk)
+        if post.user != request.user:
+            return Response({'error': 'Unauthorized'}, status=403)
+
+        post.pinned = False
+        post.save()
+        return Response({'message': 'Post unpinned'})
+
+    @action(detail=False, methods=['get'], url_path='draft')
+    def get_draft(self, request):
+        """Get the user's draft post (assuming only one draft per user)"""
+        draft = Post.objects.filter(user=request.user, status='draft').first()
+        if not draft:
+            return Response({"detail": "No draft found"}, status=status.HTTP_404_NOT_FOUND)
+
+        serializer = self.get_serializer(draft)
+        return Response(serializer.data)
+
+    @action(detail=False, methods=['post'], url_path='save-draft')
+    def save_draft(self, request):
+        """Save or update the user's draft post"""
+        # Check if user already has a draft
+        existing_draft = Post.objects.filter(
+            user=request.user, status='draft').first()
+
+        if existing_draft:
+            # Update existing draft
+            serializer = self.get_serializer(
+                existing_draft, data=request.data, partial=True)
+            if serializer.is_valid():
+                serializer.save(status='draft')
+                return Response(serializer.data)
+            return Response(serializer.errors, status=status.HTTP_400_BAD_REQUEST)
+        else:
+            # Create new draft
+            serializer = self.get_serializer(data=request.data)
+            if serializer.is_valid():
+                serializer.save(user=request.user, status='draft')
+                return Response(serializer.data, status=status.HTTP_201_CREATED)
+            return Response(serializer.errors, status=status.HTTP_400_BAD_REQUEST)
+
+    @action(detail=True, methods=['post'], url_path='publish')
+    def publish_draft(self, request, pk=None):
+        """Publish a draft post"""
+        post = self.get_object()
+
+        # Only the owner can publish their draft
+        if post.user != request.user:
+            return Response(
+                {"detail": "You do not have permission to publish this draft"},
+                status=status.HTTP_403_FORBIDDEN
+            )
+
+        # Ensure it's a draft
+        if post.status != 'draft':
+            return Response(
+                {"detail": "Only draft posts can be published"},
+                status=status.HTTP_400_BAD_REQUEST
+            )
+
+        # Validate that the post has required content
+        if not (post.content or post.image or post.video):
+            return Response(
+                {"detail": "Post must have at least content, image, or video to be published"},
+                status=status.HTTP_400_BAD_REQUEST
+            )
+
+        # Update to published status
+        post.status = 'published'
+        post.save()
+
+        # Return the updated post
+        serializer = self.get_serializer(post)
+        return Response(serializer.data)
+    
+    @action(detail=False, methods=['get'])
+    def admin_count(self, request):
+        count = Post.objects.filter(Q(visibility='public', status='published')).count()
+        return Response({"post_count": count})
+    
+    @action(detail=False, methods=['get'])
+    def admin_posts(self, request):
+        """Get all posts for admin view"""
+        queryset = Post.objects.all()
+        page = self.paginate_queryset(queryset)
+        if page is not None:
+            serializer = self.get_serializer(page, many=True)
+            return self.get_paginated_response(serializer.data)
+        serializer = self.get_serializer(queryset, many=True)
+        return Response(serializer.data)
+    
+    @action(detail=True, methods=['post'], url_path='schedule')
+    def schedule_post(self, request, pk=None):
+        """Schedule a post for future publication"""
+        post = self.get_object()
+        
+        # Make sure the post belongs to the requesting user
+        if post.user != request.user:
+            return Response(
+                {"detail": "You don't have permission to schedule this post."},
+                status=status.HTTP_403_FORBIDDEN
+            )
+        
+        # Get scheduled_for from request data
+        scheduled_for = request.data.get('scheduled_for')
+        if not scheduled_for:
+            return Response(
+                {"detail": "scheduled_for date is required"},
+                status=status.HTTP_400_BAD_REQUEST
+            )
+        
+        try:
+            # Parse the datetime string
+            scheduled_datetime = parse_datetime(scheduled_for)
+            if not scheduled_datetime:
+                raise ValueError("Invalid datetime format")
+                
+            # Ensure timezone awareness
+            if not is_aware(scheduled_datetime):
+                scheduled_datetime = make_aware(scheduled_datetime)
+            
+            # Ensure the scheduled time is in the future
+            if scheduled_datetime <= timezone.now():
+                return Response(
+                    {"detail": "Scheduled time must be in the future"},
+                    status=status.HTTP_400_BAD_REQUEST
+                )
+            
+            # Update the post
+            post.status = 'scheduled'
+            post.scheduled_for = scheduled_datetime
+            post.save()
+            
+            serializer = self.get_serializer(post)
+            return Response(serializer.data)
+            
+        except ValueError as e:
+            return Response(
+                {"detail": str(e) or "Invalid datetime format. Use ISO format (YYYY-MM-DDTHH:MM:SSZ)"},
+                status=status.HTTP_400_BAD_REQUEST
+            )
+
+
+
+class FolderViewSet(viewsets.ModelViewSet):
+    """Folder ViewSet - Handles CRUD operations for Folder model"""
+    serializer_class = FolderSerializer
+    permission_classes = [permissions.IsAuthenticated, IsOwnerOrReadOnly]
+
+    def get_queryset(self):
+        """Return only folders owned by the current user"""
+        return Folder.objects.filter(user=self.request.user).annotate(
+            post_count=Count('saved_posts'))
+
+    def perform_create(self, serializer):
+        """Set current user as owner when creating a folder"""
+        serializer.save(user=self.request.user)
+
+    @action(detail=True, methods=['get'])
+    def posts(self, request, pk=None):
+        folder = self.get_object()
+        saved_posts = SavedPost.objects.filter(folder=folder)
+        folder_serializer = self.get_serializer(folder)
+        post_serializer = SavedPostListSerializer(
+            saved_posts, many=True, context={'request': request})
+        return Response({
+            "folder": folder_serializer.data,
+            "posts": post_serializer.data
+        })
+
+
+class SavedPostViewSet(viewsets.ModelViewSet):
+    """SavedPost ViewSet - Handles CRUD operations for SavedPost model"""
+    permission_classes = [permissions.IsAuthenticated]
+
+    def get_serializer_class(self):
+        """Choose appropriate serializer based on action"""
+        if self.action == 'list' or self.action == 'retrieve':
+            return SavedPostListSerializer
+        return SavedPostSerializer
+
+    def get_queryset(self):
+        """Return only saved posts owned by the current user"""
+        queryset = SavedPost.objects.filter(user=self.request.user)
+
+        # Filter by folder ID
+        folder_id = self.request.query_params.get('folder_id')
+        if folder_id:
+            if folder_id == 'null':  # Find saved posts not categorized in a folder
+                queryset = queryset.filter(folder__isnull=True)
+            else:
+                queryset = queryset.filter(folder_id=folder_id)
+
+        return queryset
+
+    def perform_create(self, serializer):
+        """Set current user as owner when creating a saved post"""
+        serializer.save(user=self.request.user)
+
+    @action(detail=False, methods=['delete'], url_path='by-post')
+    def delete_by_post(self, request):
+        """
+        delete a saved post by post_id.
+        """
+        post_id = request.query_params.get('post_id')
+        if not post_id:
+            return Response({'detail': 'post_id is required'}, status=status.HTTP_400_BAD_REQUEST)
+        # Only delete if the post is saved by the user
+        qs = SavedPost.objects.filter(user=request.user, post_id=post_id)
+        deleted, _ = qs.delete()
+        if deleted:
+            return Response({'detail': 'Unsave success'}, status=status.HTTP_204_NO_CONTENT)
+        else:
+            return Response({'detail': 'No saved post found'}, status=status.HTTP_404_NOT_FOUND)
+
+    @action(detail=False, methods=['post'], url_path='toggle')
+    def toggle_save(self, request):
+        """Toggle post save status - save if not saved, unsave if already saved"""
+        post_id = request.data.get('post_id')
+        folder_id = request.data.get('folder_id')
+
+        if not post_id:
+            return Response(
+                {"detail": "Post ID is required"},
+                status=status.HTTP_400_BAD_REQUEST
+            )
+
+        post = get_object_or_404(Post, id=post_id)
+        folder = None
+
+        if folder_id:
+            folder = get_object_or_404(Folder, id=folder_id, user=request.user)
+
+        # Check if post is already saved in this folder (or without folder)
+        saved_post = SavedPost.objects.filter(
+            user=request.user,
+            post_id=post_id,
+            folder=folder
+        ).first()
+
+        if saved_post:
+            # If already saved, unsave it
+            saved_post.delete()
+            return Response(
+                {"detail": "Post removed from saved"},
+                status=status.HTTP_200_OK
+            )
+        else:
+            # If not saved, save it
+            saved_post = SavedPost.objects.create(
+                user=request.user,
+                post=post,
+                folder=folder
+            )
+            serializer = SavedPostSerializer(
+                saved_post, context={'request': request})
+            return Response(
+                {"detail": "Post saved successfully",
+                 "saved_post": serializer.data},
+                status=status.HTTP_201_CREATED
+            )
+
+
+class PostInteractionViewSet(viewsets.ViewSet):
+    """ViewSet for retrieving post interactions (likes, shares, comments)."""
+
+    permission_classes = [permissions.IsAuthenticated]
+
+    def list_likes(self, request, pk=None):
+        """Retrieve the list of users who liked a post"""
+        post = get_object_or_404(Post, id=pk)
+        users = User.objects.filter(likes__post=post).distinct()
+        serializer = UserSerializer(users, many=True)
+        return Response(serializer.data)
+
+    def list_shares(self, request, pk=None):
+        """Retrieve the list of users who shared a post."""
+        post = get_object_or_404(Post, id=pk)
+        users = User.objects.filter(share__post=post).distinct()
+        serializer = UserSerializer(users, many=True)
+        return Response(serializer.data)
+
+    def list_comments(self, request, pk=None):
+        """Retrieve the list of users who commented on a post"""
+        post = get_object_or_404(Post, id=pk)
+        users = User.objects.filter(comments__post=post).distinct()
+        serializer = UserSerializer(users, many=True)
+        return Response(serializer.data)
+
+
+class ReportViewSet(viewsets.ModelViewSet):
+    """
+    Report ViewSet - Handles CRUD operations for Report model.
+
+    Allows users to report posts for moderation.
+    Allows admins to view and manage reports.
+
+    Regular users can only:
+    - Create new reports
+    - View their own reports
+    - Delete their own reports (if still pending)
+
+    Admins can:
+    - View all reports
+    - Update report status
+    - Delete any report
+    - Access reporting statistics
+    """
+    queryset = Report.objects.all()
+    serializer_class = ReportSerializer
+    permission_classes = [permissions.IsAuthenticated]
+    filter_backends = [filters.SearchFilter, filters.OrderingFilter]
+    search_fields = ['reason', 'additional_info', 'post__title']
+    ordering_fields = ['created_at', 'updated_at', 'status']
+    ordering = ['-created_at']
+    throttle_classes = []
+
+    def get_queryset(self):
+        user = self.request.user
+        if user.is_admin:
+            return Report.objects.all()
+        return Report.objects.filter(reporter=user)
+
+    def get_serializer_class(self):
+        if self.action == 'update' or self.action == 'partial_update':
+            return ReportUpdateSerializer
+        if self.action == 'stats':
+            return ReportStatsSerializer
+        return ReportSerializer
+
+    def get_permissions(self):
+        if self.action in ['update', 'partial_update']:
+            return [IsAdminUser()]
+        elif self.action == 'destroy':
+            return [IsReporterOrAdmin()]
+        elif self.action in ['stats', 'pending', 'resolve', 'reject', 'bulk_update']:
+            return [IsAdminUser()]
+        return [permissions.IsAuthenticated()]
+    
+    def get_throttles(self):
+        if self.action == 'create':
+            # Apply throttling only for the create action
+            self.throttle_scope = 'report_create'
+            self.throttle_classes = [ReportRateThrottle]
+        else:
+            # Use default throttling for other actions
+            self.throttle_classes = []
+        return [throttle() for throttle in self.throttle_classes]
+
+    def perform_create(self, serializer):
+        """create a new report and send notification"""
+        try:
+            post_id = serializer.validated_data.get('post_id')
+            post = get_object_or_404(Post, id=post_id)
+            user = self.request.user
+
+            # check if the post exists
+            if Report.objects.filter(post_id=post_id, reporter=user).exists():
+                raise ValidationError(
+                    {"non_field_errors": [_("You have already reported this post")]})
+
+            # save
+            report = serializer.save(reporter=user, post=post)
+
+            '''
+            # send notification to the reporter
+            try:
+                from .tasks import send_report_notification
+                send_report_notification.delay(
+                    report.id,
+                    report.reporter.id,
+                    f"您已举报帖子 '{report.post.title[:30]}...' 的 {report.get_reason_display()}",
+                )
+
+                # If the report count exceeds a threshold, notify the admin
+                report_count = Report.objects.filter(post_id=post_id).count()
+                if report_count >= 5:  # Config here
+                    send_admin_alert.delay(
+                        post_id,
+                        f"Post '{report.post.title[:30]}...' has been reported {report_count} times.",
+                    )
+            except Exception as e:
+                logger.error(f"Failed to send report notification: {str(e)}")
+            '''
+
+        except Exception as e:
+            logger.error(f"Failed to create report: {str(e)}")
+            raise
+
+    def perform_update(self, serializer):
+        """Update report status and send notification"""
+        try:
+            old_status = serializer.instance.status
+            report = serializer.save(handled_by=self.request.user)
+            new_status = report.status
+
+            """if old_status != new_status:
+                try:
+                    from .tasks import send_report_notification
+                    send_report_notification.delay(
+                        report.id,
+                        report.reporter.id,
+                        f"Report Staus Update: {report.get_status_display()}"
+                    )
+                except Exception as e:
+                    logger.error(
+                        f"Failed to send status update notification: {str(e)}")
+            """
+
+        except Exception as e:
+            logger.error(f"Failed to update report: {str(e)}")
+            raise
+
+    def perform_destroy(self, instance):
+        """Check before deleting a report"""
+        try:
+            if not self.request.user.is_admin and instance.status != 'pending':
+                raise permissions.PermissionDenied(
+                    _("You cannot delete a report that has been processed")
+                )
+
+            logger.info(
+                f"Report {instance.id} deleted by {self.request.user.username}")
+            instance.delete()
+        except Exception as e:
+            logger.error(f"Failed to delete report: {str(e)}")
+            raise
+
+    @action(detail=False, methods=['get'])
+    def my_reports(self, request):
+        """get all reports submitted by the user"""
+        reports = Report.objects.filter(reporter=request.user)
+
+        # filter by status
+        status_filter = request.query_params.get('status')
+        if status_filter:
+            reports = reports.filter(status=status_filter)
+
+        page = self.paginate_queryset(reports)
+        if page is not None:
+            serializer = ReportMiniSerializer(page, many=True)
+            return self.get_paginated_response(serializer.data)
+        serializer = ReportMiniSerializer(reports, many=True)
+        return Response(serializer.data)
+
+    @action(detail=False, methods=['get'])
+    def pending(self, request):
+        """Get all pending reports (admin only)"""
+        if not request.user.is_admin:
+            return Response(
+                {"detail": _("Only administrators can view pending reports")},
+                status=status.HTTP_403_FORBIDDEN
+            )
+
+        reports = Report.objects.filter(status='pending')
+
+        # filter by reason
+        reason_filter = request.query_params.get('reason')
+        if reason_filter:
+            reports = reports.filter(reason=reason_filter)
+
+        page = self.paginate_queryset(reports)
+        if page is not None:
+            serializer = self.get_serializer(page, many=True)
+            return self.get_paginated_response(serializer.data)
+        serializer = self.get_serializer(reports, many=True)
+        return Response(serializer.data)
+
+    @action(detail=True, methods=['post'])
+    def resolve(self, request, pk=None):
+        """mark a report as resolved (admin only)"""
+        report = self.get_object()
+        old_status = report.status
+
+        if old_status == 'resolved':
+            return Response(
+                {"detail": _("This report is already resolved")},
+                status=status.HTTP_400_BAD_REQUEST
+            )
+
+        report.status = 'resolved'
+        report.handled_by = request.user
+        report.save()
+
+        # Send notification to the reporter
+        """try:
+            from .tasks import send_report_notification
+            send_report_notification.delay(
+                report.id,
+                report.reporter.id,
+                f"Your report on post '{report.post.title[:30]}...' has been resolved.",
+            )
+        except Exception as e:
+            logger.error(f"Failed to send resolution notification: {str(e)}")"""
+
+        serializer = self.get_serializer(report)
+        return Response(serializer.data)
+
+    @action(detail=True, methods=['post'])
+    def reject(self, request, pk=None):
+        """Reject a report (admin only)"""
+        report = self.get_object()
+        old_status = report.status
+
+        if old_status == 'rejected':
+            return Response(
+                {"detail": _("This report is already rejected")},
+                status=status.HTTP_400_BAD_REQUEST
+            )
+
+        report.status = 'rejected'
+        report.handled_by = request.user
+        report.save()
+
+        """try:
+            from .tasks import send_report_notification
+            send_report_notification.delay(
+                report.id,
+                report.reporter.id,
+                f"Your report on post '{report.post.title[:30]}...' has been rejected. There is no violation found.",
+            )
+        except Exception as e:
+            logger.error(f"Failed to send rejection notification: {str(e)}")"""
+
+        serializer = self.get_serializer(report)
+        return Response(serializer.data)
+
+    @action(detail=False, methods=['get'])
+    def stats(self, request):
+        """get report statistics (admin only)"""
+        if not request.user.is_admin:
+            return Response(
+                {"detail": _("Only administrators can view report statistics")},
+                status=status.HTTP_403_FORBIDDEN
+            )
+
+        # basic statistics
+        total = Report.objects.count()
+        pending = Report.objects.filter(status='pending').count()
+        reviewing = Report.objects.filter(status='reviewing').count()
+        resolved = Report.objects.filter(status='resolved').count()
+        rejected = Report.objects.filter(status='rejected').count()
+
+        # by reason
+        reason_stats = (
+            Report.objects.values('reason')
+            .annotate(count=Count('id'))
+            .order_by('-count')
+        )
+
+        # last 7 days trend
+        from django.utils import timezone
+        from datetime import timedelta
+
+        today = timezone.now().date()
+        seven_days_ago = today - timedelta(days=6)
+
+        trend_data = []
+        for i in range(7):
+            day = seven_days_ago + timedelta(days=i)
+            next_day = day + timedelta(days=1)
+            count = Report.objects.filter(
+                created_at__gte=day,
+                created_at__lt=next_day
+            ).count()
+            trend_data.append({
+                'date': day.strftime('%Y-%m-%d'),
+                'count': count
+            })
+
+        # top 5 reported posts
+        top_reported_posts = (
+            Post.objects.annotate(report_count=Count('reports'))
+            .filter(report_count__gt=0)
+            .order_by('-report_count')[:5]
+            .values('id', 'caption', 'report_count')
+        )
+
+        data = {
+            'total': total,
+            'by_status': {
+                'pending': pending,
+                'reviewing': reviewing,
+                'resolved': resolved,
+                'rejected': rejected
+            },
+            'by_reason': list(reason_stats),
+            'trend': trend_data,
+            'top_reported_posts': list(top_reported_posts)
+        }
+
+        return Response(data)
+
+class ModerationViewSet(viewsets.ViewSet):
+    """
+    Moderation ViewSet - Handles moderation actions on posts.
+
+    Allows admins to:
+    - Delete posts (# Current solution: hard delete)
+    - Block posts (# Unimplemented: soft delete)
+    """
+    permission_classes = [permissions.IsAdminUser]
+
+    queryset = Post.objects.all()
+    serializer_class = PostSerializer
+
+    @action(detail=True, methods=['delete'])
+    def delete(self, request, pk=None):
+        """Delete a post"""
+        post = get_object_or_404(Post, id=pk)
+        # Send a notification or save this action into all reports
+        # Save this action into all reports
+        '''
+        Report.objects.filter(post=post).update(
+        action='resolved',
+        handled_by=request.user,
+        )
+        '''
+        # Hard delete the post, which will trigger a cascade delete on related reports
+        post.delete()
         return Response({"detail": "Post deleted successfully"}, status=status.HTTP_204_NO_CONTENT)