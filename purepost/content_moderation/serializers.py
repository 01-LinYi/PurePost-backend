--- conflicted
+++ resolved
@@ -1,325 +1,304 @@
-from rest_framework import serializers
-from .models import Post, Folder, SavedPost, Like, Share, Comment, Report
-from django.contrib.auth import get_user_model
-
-User = get_user_model()
-
-
-class UserSerializer(serializers.ModelSerializer):
-    bio = serializers.CharField(source='user_profile.bio', read_only=True)
-    profile_picture = serializers.ImageField(
-        source='user_profile.avatar', read_only=True)
-
-    class Meta:
-        model = User
-        fields = ['id', 'username', 'email',
-                  'bio', 'profile_picture', 'is_private']
-
-
-class LikeSerializer(serializers.ModelSerializer):
-    user = UserSerializer(read_only=True)
-    post = serializers.PrimaryKeyRelatedField(read_only=True)
-
-    class Meta:
-        model = Like
-        fields = ['id', 'user', 'post', 'liked_at']
-        read_only_fields = ['user', 'post', 'liked_at']
-
-    def create(self, validated_data):
-        request = self.context.get('request')
-        validated_data['user'] = request.user
-        return super().create(validated_data)
-
-
-class ShareSerializer(serializers.ModelSerializer):
-    user = UserSerializer(read_only=True)
-    # post = PostSerializer(read_only=True)
-    post = serializers.PrimaryKeyRelatedField(read_only=True)
-
-    class Meta:
-        model = Share
-        fields = ['id', 'user', 'post', 'comment', 'shared_at']
-        read_only_fields = ['user', 'post', 'shared_at']
-
-    def create(self, validated_data):
-        request = self.context.get('request')
-        validated_data['user'] = request.user
-        return super().create(validated_data)
-
-
-class CommentSerializer(serializers.ModelSerializer):
-    user = UserSerializer(read_only=True)
-    replies = serializers.SerializerMethodField()
-
-    class Meta:
-        model = Comment
-        fields = ['id', 'user', 'post', 'content',
-                  'parent', 'created_at', 'replies']
-        read_only_fields = ['user', 'post', 'created_at', 'replies']
-
-    def get_replies(self, obj):
-        return CommentSerializer(obj.replies.all(), many=True).data
-
-    def create(self, validated_data):
-        return super().create(validated_data)
-
-
-class PostSerializer(serializers.ModelSerializer):
-    user = UserSerializer(read_only=True)
-    is_liked = serializers.SerializerMethodField()
-    is_saved = serializers.SerializerMethodField()
-
-    # shares = serializers.SerializerMethodField()
-    comments = serializers.SerializerMethodField()
-
-    class Meta:
-        model = Post
-        fields = [
-            'id', 'user', 'content', 'image', 'video',
-            'visibility', 'like_count', 'share_count', 'comment_count',
-            'created_at', 'updated_at',
-            'is_liked', 'is_saved', 'disclaimer', 'deepfake_status', 'pinned',
-            'status', 'caption', 'tags',
-            'comments'
-        ]
-        read_only_fields = [
-            'user', 'like_count', 'share_count', 'comment_count',
-            'created_at', 'updated_at', 'is_liked', 'is_saved'
-        ]
-
-    def get_is_liked(self, obj):
-        request = self.context.get('request')
-        if request and request.user.is_authenticated:
-            # Assume there is a Like model with a ForeignKey to Post and User
-            return obj.likes.filter(user=request.user).exists()
-        return False
-
-    def get_is_saved(self, obj):
-        request = self.context.get('request')
-        if request and request.user.is_authenticated:
-            return SavedPost.objects.filter(user=request.user, post=obj).exists()
-        return False
-
-    def get_shares(self, obj):
-        from .serializers import ShareSerializer
-        return ShareSerializer(obj.shares.all(), many=True).data
-
-    def get_comments(self, obj):
-        from .serializers import CommentSerializer
-        return CommentSerializer(obj.comments.filter(parent=None), many=True).data
-
-    def create(self, validated_data):
-        request = self.context.get('request')
-        validated_data['user'] = request.user
-        return super().create(validated_data)
-
-
-class PostCreateSerializer(serializers.ModelSerializer):
-    class Meta:
-        model = Post
-        fields = ['id', 'content', 'image',
-                  'video', 'visibility', 'disclaimer', 'status',
-                  'caption', 'tags']
-
-    def validate(self, data):
-        if data.get('status') != 'draft' and not (data.get('content') or data.get('image') or data.get('video')):
-            raise serializers.ValidationError(
-                "Post must have at least content, image, or video")
-
-        # Validate tags (if provided)
-        tags = data.get('tags')
-        if tags:
-            # Ensure tags is a list
-            if not isinstance(tags, list):
-                raise serializers.ValidationError("Tags must be a list")
-
-            # Validate each tag
-            for tag in tags:
-                if not isinstance(tag, str):
-                    raise serializers.ValidationError(
-                        "Each tag must be a string")
-                if len(tag) > 30:
-                    raise serializers.ValidationError(
-                        "Tags cannot exceed 30 characters")
-
-            # Limit number of tags
-            if len(tags) > 10:
-                raise serializers.ValidationError("Maximum 10 tags allowed")
-
-        return data
-
-
-class FolderSerializer(serializers.ModelSerializer):
-    user = UserSerializer(read_only=True)
-    post_count = serializers.IntegerField(read_only=True)
-
-    class Meta:
-        model = Folder
-        fields = ['id', 'user', 'name',
-                  'created_at', 'updated_at', 'post_count']
-        read_only_fields = ['user', 'created_at', 'updated_at', 'post_count']
-
-    def create(self, validated_data):
-        request = self.context.get('request')
-        validated_data['user'] = request.user
-        return super().create(validated_data)
-
-    def validate_name(self, value):
-        request = self.context.get('request')
-        if Folder.objects.filter(user=request.user, name=value).exists():
-            raise serializers.ValidationError(
-                "You already have a folder with this name")
-        return value
-
-
-class SavedPostSerializer(serializers.ModelSerializer):
-    user = UserSerializer(read_only=True)
-    post = PostSerializer(read_only=True)
-    post_id = serializers.PrimaryKeyRelatedField(
-        queryset=Post.objects.all(),
-        write_only=True,
-        source='post'
-    )
-    folder = FolderSerializer(read_only=True)
-    folder_id = serializers.PrimaryKeyRelatedField(
-        queryset=Folder.objects.all(),
-        write_only=True,
-        source='folder',
-        required=False,
-        allow_null=True
-    )
-
-    class Meta:
-        model = SavedPost
-        fields = ['id', 'user', 'post', 'post_id',
-<<<<<<< HEAD
-                  'folder', 'folder_id', 'saved_at', 'created_at', 'updated_at']
-        read_only_fields = ['user', 'post',
-                            'folder', 'saved_at', 'created_at', 'updated_at']
-=======
-                  'folder', 'folder_id', 'created_at', 'updated_at']
-        read_only_fields = ['user', 'post',
-                            'folder', 'created_at', 'updated_at']
->>>>>>> cd3b039b
-
-    def validate_folder_id(self, value):
-        if value and value.user != self.context['request'].user:
-            raise serializers.ValidationError(
-                "You don't have permission to save to this folder")
-        return value
-
-    def validate(self, data):
-        request = self.context.get('request')
-        post = data.get('post')
-        folder = data.get('folder')
-
-        if SavedPost.objects.filter(user=request.user, post=post, folder=folder).exists():
-            if folder:
-                raise serializers.ValidationError(
-                    f"Post already saved in folder '{folder.name}'")
-            else:
-                raise serializers.ValidationError(
-                    "Post already saved without a folder")
-
-        return data
-
-    def create(self, validated_data):
-        request = self.context.get('request')
-        validated_data['user'] = request.user
-        return super().create(validated_data)
-
-
-class SavedPostListSerializer(serializers.ModelSerializer):
-    post = PostSerializer()
-    folder_name = serializers.SerializerMethodField()
-
-    class Meta:
-        model = SavedPost
-        fields = ['id', 'post', 'folder_name', 'updated_at']
-
-    def get_folder_name(self, obj):
-        return obj.folder.name if obj.folder else "No Folder"
-
-
-class ReportSerializer(serializers.ModelSerializer):
-    reporter = UserSerializer(read_only=True)
-    post = PostSerializer(read_only=True)
-    post_id = serializers.IntegerField(write_only=True)
-    reason_display = serializers.CharField(
-        source='get_reason_display', read_only=True)
-    status_display = serializers.CharField(
-        source='get_status_display', read_only=True)
-
-    class Meta:
-        model = Report
-        fields = ['id', 'post', 'post_id', 'reporter', 'reason', 'reason_display',
-<<<<<<< HEAD
-                  'additional_info', 'status', 'status_display', 'created_at', 'updated_at']
-        read_only_fields = ['status', 'created_at', 'updated_at', 'reporter']
-
-    def validate_post_id(self, value):
-        try:
-            Post.objects.get(id=value)
-        except Post.DoesNotExist:
-            raise serializers.ValidationError("Post does not exist")
-        return value
-=======
-                  'additional_info', 'status', 'status_display', 'created_at', 'updated_at',
-                  'post_author_username', 'action_taken']
-        read_only_fields = ['status', 'created_at', 'updated_at', 'reporter']
-
->>>>>>> cd3b039b
-
-    def validate(self, data):
-        request = self.context.get('request')
-        if request and request.user.is_authenticated:
-            if Report.objects.filter(post_id=data['post_id'], reporter=request.user).exists():
-                raise serializers.ValidationError(
-                    "You have already reported this post")
-        return data
-
-
-class ReportUpdateSerializer(serializers.ModelSerializer):
-    class Meta:
-        model = Report
-        fields = ['status']
-
-
-class ReportStatsSerializer(serializers.Serializer):
-    """
-    Report statistics serializer.
-    This serializer is used to serialize the report statistics data.
-
-    """
-    total = serializers.IntegerField()
-    by_status = serializers.DictField(child=serializers.IntegerField())
-    by_reason = serializers.ListField(child=serializers.DictField())
-    trend = serializers.ListField(child=serializers.DictField())
-    top_reported_posts = serializers.ListField(child=serializers.DictField())
-
-
-class ReportMiniSerializer(serializers.ModelSerializer):
-    '''
-    `ReportMiniSerializer`:
-    The `ReportMiniSerializer` is used to display full info for admins and staff.
-    This serializer is used to serialize the report data for the users.
-    
-    It includes only the necessary fields for displaying a list of reports.
-    '''
-<<<<<<< HEAD
-    post_id = serializers.IntegerField(source='post.id', read_only=True)
-=======
-    post_id = serializers.SerializerMethodField()
-
-    def get_post_id(self, obj):
-        return obj.post.id if obj.post else None
->>>>>>> cd3b039b
-    reason_display = serializers.CharField(
-        source='get_reason_display', read_only=True)
-    status_display = serializers.CharField(
-        source='get_status_display', read_only=True)
-
-    class Meta:
-        model = Report
-        fields = ['id', 'post_id', 'reason', 'reason_display',
-                  'status', 'status_display', 'created_at']
+from rest_framework import serializers
+from .models import Post, Folder, SavedPost, Like, Share, Comment, Report
+from django.contrib.auth import get_user_model
+
+User = get_user_model()
+
+
+class UserSerializer(serializers.ModelSerializer):
+    bio = serializers.CharField(source='user_profile.bio', read_only=True)
+    profile_picture = serializers.ImageField(
+        source='user_profile.avatar', read_only=True)
+
+    class Meta:
+        model = User
+        fields = ['id', 'username', 'email',
+                  'bio', 'profile_picture', 'is_private']
+
+
+class LikeSerializer(serializers.ModelSerializer):
+    user = UserSerializer(read_only=True)
+    post = serializers.PrimaryKeyRelatedField(read_only=True)
+
+    class Meta:
+        model = Like
+        fields = ['id', 'user', 'post', 'liked_at']
+        read_only_fields = ['user', 'post', 'liked_at']
+
+    def create(self, validated_data):
+        request = self.context.get('request')
+        validated_data['user'] = request.user
+        return super().create(validated_data)
+
+
+class ShareSerializer(serializers.ModelSerializer):
+    user = UserSerializer(read_only=True)
+    # post = PostSerializer(read_only=True)
+    post = serializers.PrimaryKeyRelatedField(read_only=True)
+
+    class Meta:
+        model = Share
+        fields = ['id', 'user', 'post', 'comment', 'shared_at']
+        read_only_fields = ['user', 'post', 'shared_at']
+
+    def create(self, validated_data):
+        request = self.context.get('request')
+        validated_data['user'] = request.user
+        return super().create(validated_data)
+
+
+class CommentSerializer(serializers.ModelSerializer):
+    user = UserSerializer(read_only=True)
+    replies = serializers.SerializerMethodField()
+
+    class Meta:
+        model = Comment
+        fields = ['id', 'user', 'post', 'content',
+                  'parent', 'created_at', 'replies']
+        read_only_fields = ['user', 'post', 'created_at', 'replies']
+
+    def get_replies(self, obj):
+        return CommentSerializer(obj.replies.all(), many=True).data
+
+    def create(self, validated_data):
+        return super().create(validated_data)
+
+
+class PostSerializer(serializers.ModelSerializer):
+    user = UserSerializer(read_only=True)
+    is_liked = serializers.SerializerMethodField()
+    is_saved = serializers.SerializerMethodField()
+
+    # shares = serializers.SerializerMethodField()
+    comments = serializers.SerializerMethodField()
+
+    class Meta:
+        model = Post
+        fields = [
+            'id', 'user', 'content', 'image', 'video',
+            'visibility', 'like_count', 'share_count', 'comment_count',
+            'created_at', 'updated_at',
+            'is_liked', 'is_saved', 'disclaimer', 'deepfake_status', 'pinned',
+            'status', 'caption', 'tags',
+            'comments'
+        ]
+        read_only_fields = [
+            'user', 'like_count', 'share_count', 'comment_count',
+            'created_at', 'updated_at', 'is_liked', 'is_saved'
+        ]
+
+    def get_is_liked(self, obj):
+        request = self.context.get('request')
+        if request and request.user.is_authenticated:
+            # Assume there is a Like model with a ForeignKey to Post and User
+            return obj.likes.filter(user=request.user).exists()
+        return False
+
+    def get_is_saved(self, obj):
+        request = self.context.get('request')
+        if request and request.user.is_authenticated:
+            return SavedPost.objects.filter(user=request.user, post=obj).exists()
+        return False
+
+    def get_shares(self, obj):
+        from .serializers import ShareSerializer
+        return ShareSerializer(obj.shares.all(), many=True).data
+
+    def get_comments(self, obj):
+        from .serializers import CommentSerializer
+        return CommentSerializer(obj.comments.filter(parent=None), many=True).data
+
+    def create(self, validated_data):
+        request = self.context.get('request')
+        validated_data['user'] = request.user
+        return super().create(validated_data)
+
+
+class PostCreateSerializer(serializers.ModelSerializer):
+    class Meta:
+        model = Post
+        fields = ['id', 'content', 'image',
+                  'video', 'visibility', 'disclaimer', 'status',
+                  'caption', 'tags']
+
+    def validate(self, data):
+        if data.get('status') != 'draft' and not (data.get('content') or data.get('image') or data.get('video')):
+            raise serializers.ValidationError(
+                "Post must have at least content, image, or video")
+
+        # Validate tags (if provided)
+        tags = data.get('tags')
+        if tags:
+            # Ensure tags is a list
+            if not isinstance(tags, list):
+                raise serializers.ValidationError("Tags must be a list")
+
+            # Validate each tag
+            for tag in tags:
+                if not isinstance(tag, str):
+                    raise serializers.ValidationError(
+                        "Each tag must be a string")
+                if len(tag) > 30:
+                    raise serializers.ValidationError(
+                        "Tags cannot exceed 30 characters")
+
+            # Limit number of tags
+            if len(tags) > 10:
+                raise serializers.ValidationError("Maximum 10 tags allowed")
+
+        return data
+
+
+class FolderSerializer(serializers.ModelSerializer):
+    user = UserSerializer(read_only=True)
+    post_count = serializers.IntegerField(read_only=True)
+
+    class Meta:
+        model = Folder
+        fields = ['id', 'user', 'name',
+                  'created_at', 'updated_at', 'post_count']
+        read_only_fields = ['user', 'created_at', 'updated_at', 'post_count']
+
+    def create(self, validated_data):
+        request = self.context.get('request')
+        validated_data['user'] = request.user
+        return super().create(validated_data)
+
+    def validate_name(self, value):
+        request = self.context.get('request')
+        if Folder.objects.filter(user=request.user, name=value).exists():
+            raise serializers.ValidationError(
+                "You already have a folder with this name")
+        return value
+
+
+class SavedPostSerializer(serializers.ModelSerializer):
+    user = UserSerializer(read_only=True)
+    post = PostSerializer(read_only=True)
+    post_id = serializers.PrimaryKeyRelatedField(
+        queryset=Post.objects.all(),
+        write_only=True,
+        source='post'
+    )
+    folder = FolderSerializer(read_only=True)
+    folder_id = serializers.PrimaryKeyRelatedField(
+        queryset=Folder.objects.all(),
+        write_only=True,
+        source='folder',
+        required=False,
+        allow_null=True
+    )
+
+    class Meta:
+        model = SavedPost
+        fields = ['id', 'user', 'post', 'post_id',
+                  'folder', 'folder_id', 'created_at', 'updated_at', 'created_at', 'updated_at']
+        read_only_fields = ['user', 'post',
+                           
+                            'folder', 'created_at', 'updated_at', 'created_at', 'updated_at']
+
+    def validate_folder_id(self, value):
+        if value and value.user != self.context['request'].user:
+            raise serializers.ValidationError(
+                "You don't have permission to save to this folder")
+        return value
+
+    def validate(self, data):
+        request = self.context.get('request')
+        post = data.get('post')
+        folder = data.get('folder')
+
+        if SavedPost.objects.filter(user=request.user, post=post, folder=folder).exists():
+            if folder:
+                raise serializers.ValidationError(
+                    f"Post already saved in folder '{folder.name}'")
+            else:
+                raise serializers.ValidationError(
+                    "Post already saved without a folder")
+
+        return data
+
+    def create(self, validated_data):
+        request = self.context.get('request')
+        validated_data['user'] = request.user
+        return super().create(validated_data)
+
+
+class SavedPostListSerializer(serializers.ModelSerializer):
+    post = PostSerializer()
+    folder_name = serializers.SerializerMethodField()
+
+    class Meta:
+        model = SavedPost
+        fields = ['id', 'post', 'folder_name', 'updated_at']
+
+    def get_folder_name(self, obj):
+        return obj.folder.name if obj.folder else "No Folder"
+
+
+class ReportSerializer(serializers.ModelSerializer):
+    reporter = UserSerializer(read_only=True)
+    post = PostSerializer(read_only=True)
+    post_id = serializers.IntegerField(write_only=True)
+    reason_display = serializers.CharField(
+        source='get_reason_display', read_only=True)
+    status_display = serializers.CharField(
+        source='get_status_display', read_only=True)
+
+    class Meta:
+        model = Report
+        fields = ['id', 'post', 'post_id', 'reporter', 'reason', 'reason_display',
+                  'additional_info', 'status', 'status_display', 'created_at', 'updated_at',
+                  'post_author_username', 'action_taken']
+        read_only_fields = ['status', 'created_at', 'updated_at', 'reporter']
+
+
+    def validate(self, data):
+        request = self.context.get('request')
+        if request and request.user.is_authenticated:
+            if Report.objects.filter(post_id=data['post_id'], reporter=request.user).exists():
+                raise serializers.ValidationError(
+                    "You have already reported this post")
+        return data
+
+
+class ReportUpdateSerializer(serializers.ModelSerializer):
+    class Meta:
+        model = Report
+        fields = ['status']
+
+
+class ReportStatsSerializer(serializers.Serializer):
+    """
+    Report statistics serializer.
+    This serializer is used to serialize the report statistics data.
+
+    """
+    total = serializers.IntegerField()
+    by_status = serializers.DictField(child=serializers.IntegerField())
+    by_reason = serializers.ListField(child=serializers.DictField())
+    trend = serializers.ListField(child=serializers.DictField())
+    top_reported_posts = serializers.ListField(child=serializers.DictField())
+
+
+class ReportMiniSerializer(serializers.ModelSerializer):
+    '''
+    `ReportMiniSerializer`:
+    The `ReportMiniSerializer` is used to display full info for admins and staff.
+    This serializer is used to serialize the report data for the users.
+    
+    It includes only the necessary fields for displaying a list of reports.
+    '''
+    post_id = serializers.SerializerMethodField()
+
+    def get_post_id(self, obj):
+        return obj.post.id if obj.post else None
+    reason_display = serializers.CharField(
+        source='get_reason_display', read_only=True)
+    status_display = serializers.CharField(
+        source='get_status_display', read_only=True)
+
+    class Meta:
+        model = Report
+        fields = ['id', 'post_id', 'reason', 'reason_display',
+                  'status', 'status_display', 'created_at']