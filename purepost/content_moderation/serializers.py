from rest_framework import serializers
from .models import Post, Folder, SavedPost, Like, Share, Comment
from django.contrib.auth import get_user_model

User = get_user_model()


class UserSerializer(serializers.ModelSerializer):
    bio = serializers.CharField(source='user_profile.bio', read_only=True)
    profile_picture = serializers.ImageField(
        source='user_profile.avatar', read_only=True)

    class Meta:
        model = User
        fields = ['id', 'username', 'email',
                  'bio', 'profile_picture', 'is_private']


class LikeSerializer(serializers.ModelSerializer):
    user = UserSerializer(read_only=True)
    post = serializers.PrimaryKeyRelatedField(read_only=True)

    class Meta:
        model = Like
        fields = ['id', 'user', 'post', 'liked_at']
        read_only_fields = ['user', 'post', 'liked_at']

    def create(self, validated_data):
        request = self.context.get('request')
        validated_data['user'] = request.user
        return super().create(validated_data)


class ShareSerializer(serializers.ModelSerializer):
    user = UserSerializer(read_only=True)
    # post = PostSerializer(read_only=True)
    post = serializers.PrimaryKeyRelatedField(read_only=True)

    class Meta:
        model = Share
        fields = ['id', 'user', 'post', 'comment', 'shared_at']
        read_only_fields = ['user', 'post', 'shared_at']

    def create(self, validated_data):
        request = self.context.get('request')
        validated_data['user'] = request.user
        return super().create(validated_data)


class CommentSerializer(serializers.ModelSerializer):
    user = UserSerializer(read_only=True)
    replies = serializers.SerializerMethodField()

    class Meta:
        model = Comment
        fields = ['id', 'user', 'post', 'content',
                  'parent', 'created_at', 'replies']
        read_only_fields = ['user', 'post', 'created_at', 'replies']

    def get_replies(self, obj):
        return CommentSerializer(obj.replies.all(), many=True).data

    def create(self, validated_data):
        request = self.context.get('request')
        validated_data['user'] = request.user
        return super().create(validated_data)


class PostSerializer(serializers.ModelSerializer):
    user = UserSerializer(read_only=True)
    is_liked = serializers.SerializerMethodField()
    is_saved = serializers.SerializerMethodField()

    # shares = serializers.SerializerMethodField()
    # comments = serializers.SerializerMethodField()

    class Meta:
        model = Post
        fields = [
            'id', 'user', 'content', 'image', 'video',
            'visibility', 'like_count', 'share_count', 'comment_count',
<<<<<<< HEAD
            'created_at', 'updated_at', 'is_liked', 'is_saved', 'disclaimer', 'pinned'
=======
            'created_at', 'updated_at', 
            'is_liked', 'is_saved', 'disclaimer', 'deepfake_status',
>>>>>>> ad9d5eb6
        ]
        read_only_fields = [
            'user', 'like_count', 'share_count', 'comment_count',
            'created_at', 'updated_at', 'is_liked', 'is_saved', 'disclaimer'
        ]

    def get_is_liked(self, obj):
        request = self.context.get('request')
        if request and request.user.is_authenticated:
            # Assume there is a Like model with a ForeignKey to Post and User
            return obj.likes.filter(user=request.user).exists()
        return False

    def get_is_saved(self, obj):
        request = self.context.get('request')
        if request and request.user.is_authenticated:
            return SavedPost.objects.filter(user=request.user, post=obj).exists()
        return False

    def get_shares(self, obj):
        from .serializers import ShareSerializer
        return ShareSerializer(obj.shares.all(), many=True).data

    def get_comments(self, obj):
        from .serializers import CommentSerializer
        return CommentSerializer(obj.comments.filter(parent=None), many=True).data

    def create(self, validated_data):
        request = self.context.get('request')
        validated_data['user'] = request.user
        return super().create(validated_data)


class PostCreateSerializer(serializers.ModelSerializer):
    class Meta:
        model = Post
        fields = ['id', 'content', 'image',
                  'video', 'visibility', 'disclaimer']

    def validate(self, data):
        if not (data.get('content') or data.get('image') or data.get('video')):
            raise serializers.ValidationError(
                "Post must have at least content, image, or video")
        return data


class FolderSerializer(serializers.ModelSerializer):
    user = UserSerializer(read_only=True)
    post_count = serializers.SerializerMethodField()

    class Meta:
        model = Folder
        fields = ['id', 'user', 'name',
                  'created_at', 'updated_at', 'post_count']
        read_only_fields = ['user', 'created_at', 'updated_at', 'post_count']

    def get_post_count(self, obj):
        return obj.saved_posts.count()

    def create(self, validated_data):
        request = self.context.get('request')
        validated_data['user'] = request.user
        return super().create(validated_data)

    def validate_name(self, value):
        request = self.context.get('request')
        if Folder.objects.filter(user=request.user, name=value).exists():
            raise serializers.ValidationError(
                "You already have a folder with this name")
        return value


class SavedPostSerializer(serializers.ModelSerializer):
    user = UserSerializer(read_only=True)
    post = PostSerializer(read_only=True)
    post_id = serializers.PrimaryKeyRelatedField(
        queryset=Post.objects.all(),
        write_only=True,
        source='post'
    )
    folder = FolderSerializer(read_only=True)
    folder_id = serializers.PrimaryKeyRelatedField(
        queryset=Folder.objects.all(),
        write_only=True,
        source='folder',
        required=False,
        allow_null=True
    )

    class Meta:
        model = SavedPost
        fields = ['id', 'user', 'post', 'post_id',
                  'folder', 'folder_id', 'saved_at']
        read_only_fields = ['user', 'post', 'folder', 'saved_at']

    def validate_folder_id(self, value):
        if value and value.user != self.context['request'].user:
            raise serializers.ValidationError(
                "You don't have permission to save to this folder")
        return value

    def validate(self, data):
        request = self.context.get('request')
        post = data.get('post')
        folder = data.get('folder')

        if SavedPost.objects.filter(user=request.user, post=post, folder=folder).exists():
            if folder:
                raise serializers.ValidationError(
                    f"Post already saved in folder '{folder.name}'")
            else:
                raise serializers.ValidationError(
                    "Post already saved without a folder")

        return data

    def create(self, validated_data):
        request = self.context.get('request')
        validated_data['user'] = request.user
        return super().create(validated_data)


class SavedPostListSerializer(serializers.ModelSerializer):
    post = PostSerializer()
    folder_name = serializers.SerializerMethodField()

    class Meta:
        model = SavedPost
        fields = ['id', 'post', 'folder_name', 'saved_at']

    def get_folder_name(self, obj):
        return obj.folder.name if obj.folder else "No Folder"
<|MERGE_RESOLUTION|>--- conflicted
+++ resolved
@@ -1,219 +1,215 @@
-from rest_framework import serializers
-from .models import Post, Folder, SavedPost, Like, Share, Comment
-from django.contrib.auth import get_user_model
-
-User = get_user_model()
-
-
-class UserSerializer(serializers.ModelSerializer):
-    bio = serializers.CharField(source='user_profile.bio', read_only=True)
-    profile_picture = serializers.ImageField(
-        source='user_profile.avatar', read_only=True)
-
-    class Meta:
-        model = User
-        fields = ['id', 'username', 'email',
-                  'bio', 'profile_picture', 'is_private']
-
-
-class LikeSerializer(serializers.ModelSerializer):
-    user = UserSerializer(read_only=True)
-    post = serializers.PrimaryKeyRelatedField(read_only=True)
-
-    class Meta:
-        model = Like
-        fields = ['id', 'user', 'post', 'liked_at']
-        read_only_fields = ['user', 'post', 'liked_at']
-
-    def create(self, validated_data):
-        request = self.context.get('request')
-        validated_data['user'] = request.user
-        return super().create(validated_data)
-
-
-class ShareSerializer(serializers.ModelSerializer):
-    user = UserSerializer(read_only=True)
-    # post = PostSerializer(read_only=True)
-    post = serializers.PrimaryKeyRelatedField(read_only=True)
-
-    class Meta:
-        model = Share
-        fields = ['id', 'user', 'post', 'comment', 'shared_at']
-        read_only_fields = ['user', 'post', 'shared_at']
-
-    def create(self, validated_data):
-        request = self.context.get('request')
-        validated_data['user'] = request.user
-        return super().create(validated_data)
-
-
-class CommentSerializer(serializers.ModelSerializer):
-    user = UserSerializer(read_only=True)
-    replies = serializers.SerializerMethodField()
-
-    class Meta:
-        model = Comment
-        fields = ['id', 'user', 'post', 'content',
-                  'parent', 'created_at', 'replies']
-        read_only_fields = ['user', 'post', 'created_at', 'replies']
-
-    def get_replies(self, obj):
-        return CommentSerializer(obj.replies.all(), many=True).data
-
-    def create(self, validated_data):
-        request = self.context.get('request')
-        validated_data['user'] = request.user
-        return super().create(validated_data)
-
-
-class PostSerializer(serializers.ModelSerializer):
-    user = UserSerializer(read_only=True)
-    is_liked = serializers.SerializerMethodField()
-    is_saved = serializers.SerializerMethodField()
-
-    # shares = serializers.SerializerMethodField()
-    # comments = serializers.SerializerMethodField()
-
-    class Meta:
-        model = Post
-        fields = [
-            'id', 'user', 'content', 'image', 'video',
-            'visibility', 'like_count', 'share_count', 'comment_count',
-<<<<<<< HEAD
-            'created_at', 'updated_at', 'is_liked', 'is_saved', 'disclaimer', 'pinned'
-=======
-            'created_at', 'updated_at', 
-            'is_liked', 'is_saved', 'disclaimer', 'deepfake_status',
->>>>>>> ad9d5eb6
-        ]
-        read_only_fields = [
-            'user', 'like_count', 'share_count', 'comment_count',
-            'created_at', 'updated_at', 'is_liked', 'is_saved', 'disclaimer'
-        ]
-
-    def get_is_liked(self, obj):
-        request = self.context.get('request')
-        if request and request.user.is_authenticated:
-            # Assume there is a Like model with a ForeignKey to Post and User
-            return obj.likes.filter(user=request.user).exists()
-        return False
-
-    def get_is_saved(self, obj):
-        request = self.context.get('request')
-        if request and request.user.is_authenticated:
-            return SavedPost.objects.filter(user=request.user, post=obj).exists()
-        return False
-
-    def get_shares(self, obj):
-        from .serializers import ShareSerializer
-        return ShareSerializer(obj.shares.all(), many=True).data
-
-    def get_comments(self, obj):
-        from .serializers import CommentSerializer
-        return CommentSerializer(obj.comments.filter(parent=None), many=True).data
-
-    def create(self, validated_data):
-        request = self.context.get('request')
-        validated_data['user'] = request.user
-        return super().create(validated_data)
-
-
-class PostCreateSerializer(serializers.ModelSerializer):
-    class Meta:
-        model = Post
-        fields = ['id', 'content', 'image',
-                  'video', 'visibility', 'disclaimer']
-
-    def validate(self, data):
-        if not (data.get('content') or data.get('image') or data.get('video')):
-            raise serializers.ValidationError(
-                "Post must have at least content, image, or video")
-        return data
-
-
-class FolderSerializer(serializers.ModelSerializer):
-    user = UserSerializer(read_only=True)
-    post_count = serializers.SerializerMethodField()
-
-    class Meta:
-        model = Folder
-        fields = ['id', 'user', 'name',
-                  'created_at', 'updated_at', 'post_count']
-        read_only_fields = ['user', 'created_at', 'updated_at', 'post_count']
-
-    def get_post_count(self, obj):
-        return obj.saved_posts.count()
-
-    def create(self, validated_data):
-        request = self.context.get('request')
-        validated_data['user'] = request.user
-        return super().create(validated_data)
-
-    def validate_name(self, value):
-        request = self.context.get('request')
-        if Folder.objects.filter(user=request.user, name=value).exists():
-            raise serializers.ValidationError(
-                "You already have a folder with this name")
-        return value
-
-
-class SavedPostSerializer(serializers.ModelSerializer):
-    user = UserSerializer(read_only=True)
-    post = PostSerializer(read_only=True)
-    post_id = serializers.PrimaryKeyRelatedField(
-        queryset=Post.objects.all(),
-        write_only=True,
-        source='post'
-    )
-    folder = FolderSerializer(read_only=True)
-    folder_id = serializers.PrimaryKeyRelatedField(
-        queryset=Folder.objects.all(),
-        write_only=True,
-        source='folder',
-        required=False,
-        allow_null=True
-    )
-
-    class Meta:
-        model = SavedPost
-        fields = ['id', 'user', 'post', 'post_id',
-                  'folder', 'folder_id', 'saved_at']
-        read_only_fields = ['user', 'post', 'folder', 'saved_at']
-
-    def validate_folder_id(self, value):
-        if value and value.user != self.context['request'].user:
-            raise serializers.ValidationError(
-                "You don't have permission to save to this folder")
-        return value
-
-    def validate(self, data):
-        request = self.context.get('request')
-        post = data.get('post')
-        folder = data.get('folder')
-
-        if SavedPost.objects.filter(user=request.user, post=post, folder=folder).exists():
-            if folder:
-                raise serializers.ValidationError(
-                    f"Post already saved in folder '{folder.name}'")
-            else:
-                raise serializers.ValidationError(
-                    "Post already saved without a folder")
-
-        return data
-
-    def create(self, validated_data):
-        request = self.context.get('request')
-        validated_data['user'] = request.user
-        return super().create(validated_data)
-
-
-class SavedPostListSerializer(serializers.ModelSerializer):
-    post = PostSerializer()
-    folder_name = serializers.SerializerMethodField()
-
-    class Meta:
-        model = SavedPost
-        fields = ['id', 'post', 'folder_name', 'saved_at']
-
-    def get_folder_name(self, obj):
-        return obj.folder.name if obj.folder else "No Folder"
+from rest_framework import serializers
+from .models import Post, Folder, SavedPost, Like, Share, Comment
+from django.contrib.auth import get_user_model
+
+User = get_user_model()
+
+
+class UserSerializer(serializers.ModelSerializer):
+    bio = serializers.CharField(source='user_profile.bio', read_only=True)
+    profile_picture = serializers.ImageField(
+        source='user_profile.avatar', read_only=True)
+
+    class Meta:
+        model = User
+        fields = ['id', 'username', 'email',
+                  'bio', 'profile_picture', 'is_private']
+
+
+class LikeSerializer(serializers.ModelSerializer):
+    user = UserSerializer(read_only=True)
+    post = serializers.PrimaryKeyRelatedField(read_only=True)
+
+    class Meta:
+        model = Like
+        fields = ['id', 'user', 'post', 'liked_at']
+        read_only_fields = ['user', 'post', 'liked_at']
+
+    def create(self, validated_data):
+        request = self.context.get('request')
+        validated_data['user'] = request.user
+        return super().create(validated_data)
+
+
+class ShareSerializer(serializers.ModelSerializer):
+    user = UserSerializer(read_only=True)
+    # post = PostSerializer(read_only=True)
+    post = serializers.PrimaryKeyRelatedField(read_only=True)
+
+    class Meta:
+        model = Share
+        fields = ['id', 'user', 'post', 'comment', 'shared_at']
+        read_only_fields = ['user', 'post', 'shared_at']
+
+    def create(self, validated_data):
+        request = self.context.get('request')
+        validated_data['user'] = request.user
+        return super().create(validated_data)
+
+
+class CommentSerializer(serializers.ModelSerializer):
+    user = UserSerializer(read_only=True)
+    replies = serializers.SerializerMethodField()
+
+    class Meta:
+        model = Comment
+        fields = ['id', 'user', 'post', 'content',
+                  'parent', 'created_at', 'replies']
+        read_only_fields = ['user', 'post', 'created_at', 'replies']
+
+    def get_replies(self, obj):
+        return CommentSerializer(obj.replies.all(), many=True).data
+
+    def create(self, validated_data):
+        request = self.context.get('request')
+        validated_data['user'] = request.user
+        return super().create(validated_data)
+
+
+class PostSerializer(serializers.ModelSerializer):
+    user = UserSerializer(read_only=True)
+    is_liked = serializers.SerializerMethodField()
+    is_saved = serializers.SerializerMethodField()
+
+    # shares = serializers.SerializerMethodField()
+    # comments = serializers.SerializerMethodField()
+
+    class Meta:
+        model = Post
+        fields = [
+            'id', 'user', 'content', 'image', 'video',
+            'visibility', 'like_count', 'share_count', 'comment_count',
+            'created_at', 'updated_at',
+            'is_liked', 'is_saved', 'disclaimer', 'deepfake_status', 'pinned'
+        ]
+        read_only_fields = [
+            'user', 'like_count', 'share_count', 'comment_count',
+            'created_at', 'updated_at', 'is_liked', 'is_saved', 'disclaimer'
+        ]
+
+    def get_is_liked(self, obj):
+        request = self.context.get('request')
+        if request and request.user.is_authenticated:
+            # Assume there is a Like model with a ForeignKey to Post and User
+            return obj.likes.filter(user=request.user).exists()
+        return False
+
+    def get_is_saved(self, obj):
+        request = self.context.get('request')
+        if request and request.user.is_authenticated:
+            return SavedPost.objects.filter(user=request.user, post=obj).exists()
+        return False
+
+    def get_shares(self, obj):
+        from .serializers import ShareSerializer
+        return ShareSerializer(obj.shares.all(), many=True).data
+
+    def get_comments(self, obj):
+        from .serializers import CommentSerializer
+        return CommentSerializer(obj.comments.filter(parent=None), many=True).data
+
+    def create(self, validated_data):
+        request = self.context.get('request')
+        validated_data['user'] = request.user
+        return super().create(validated_data)
+
+
+class PostCreateSerializer(serializers.ModelSerializer):
+    class Meta:
+        model = Post
+        fields = ['id', 'content', 'image',
+                  'video', 'visibility', 'disclaimer']
+
+    def validate(self, data):
+        if not (data.get('content') or data.get('image') or data.get('video')):
+            raise serializers.ValidationError(
+                "Post must have at least content, image, or video")
+        return data
+
+
+class FolderSerializer(serializers.ModelSerializer):
+    user = UserSerializer(read_only=True)
+    post_count = serializers.SerializerMethodField()
+
+    class Meta:
+        model = Folder
+        fields = ['id', 'user', 'name',
+                  'created_at', 'updated_at', 'post_count']
+        read_only_fields = ['user', 'created_at', 'updated_at', 'post_count']
+
+    def get_post_count(self, obj):
+        return obj.saved_posts.count()
+
+    def create(self, validated_data):
+        request = self.context.get('request')
+        validated_data['user'] = request.user
+        return super().create(validated_data)
+
+    def validate_name(self, value):
+        request = self.context.get('request')
+        if Folder.objects.filter(user=request.user, name=value).exists():
+            raise serializers.ValidationError(
+                "You already have a folder with this name")
+        return value
+
+
+class SavedPostSerializer(serializers.ModelSerializer):
+    user = UserSerializer(read_only=True)
+    post = PostSerializer(read_only=True)
+    post_id = serializers.PrimaryKeyRelatedField(
+        queryset=Post.objects.all(),
+        write_only=True,
+        source='post'
+    )
+    folder = FolderSerializer(read_only=True)
+    folder_id = serializers.PrimaryKeyRelatedField(
+        queryset=Folder.objects.all(),
+        write_only=True,
+        source='folder',
+        required=False,
+        allow_null=True
+    )
+
+    class Meta:
+        model = SavedPost
+        fields = ['id', 'user', 'post', 'post_id',
+                  'folder', 'folder_id', 'saved_at']
+        read_only_fields = ['user', 'post', 'folder', 'saved_at']
+
+    def validate_folder_id(self, value):
+        if value and value.user != self.context['request'].user:
+            raise serializers.ValidationError(
+                "You don't have permission to save to this folder")
+        return value
+
+    def validate(self, data):
+        request = self.context.get('request')
+        post = data.get('post')
+        folder = data.get('folder')
+
+        if SavedPost.objects.filter(user=request.user, post=post, folder=folder).exists():
+            if folder:
+                raise serializers.ValidationError(
+                    f"Post already saved in folder '{folder.name}'")
+            else:
+                raise serializers.ValidationError(
+                    "Post already saved without a folder")
+
+        return data
+
+    def create(self, validated_data):
+        request = self.context.get('request')
+        validated_data['user'] = request.user
+        return super().create(validated_data)
+
+
+class SavedPostListSerializer(serializers.ModelSerializer):
+    post = PostSerializer()
+    folder_name = serializers.SerializerMethodField()
+
+    class Meta:
+        model = SavedPost
+        fields = ['id', 'post', 'folder_name', 'saved_at']
+
+    def get_folder_name(self, obj):
+        return obj.folder.name if obj.folder else "No Folder"