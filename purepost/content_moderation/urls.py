--- conflicted
+++ resolved
@@ -1,72 +1,42 @@
-from rest_framework.routers import DefaultRouter
-from django.urls import path, include
-from .views import PostViewSet, FolderViewSet, SavedPostViewSet, PostInteractionViewSet, ReportViewSet, ModerationViewSet
-
-router = DefaultRouter()
-router.register(r'posts', PostViewSet)
-router.register(r'folders', FolderViewSet, basename='folder')
-router.register(r'saved-posts', SavedPostViewSet, basename='saved-post')
-router.register(r'reports', ReportViewSet, basename='report')
-
-urlpatterns = [
-<<<<<<< HEAD
-    path('', include(router.urls)),
-    path('posts/<int:pk>/like/',
-         PostViewSet.as_view({'post': 'like'}), name='post-like'),
-    path('posts/<int:pk>/unlike/',
-         PostViewSet.as_view({'post': 'unlike'}), name='post-unlike'),
-    path('posts/<int:pk>/share/',
-         PostViewSet.as_view({'post': 'share'}), name='post-share'),
-    path('posts/<int:pk>/comment/',
-         PostViewSet.as_view({'post': 'comment'}), name='post-comment'),
-    path('posts/<int:pk>/pin/',
-         PostViewSet.as_view({'post': 'pin'}), name='post-pin'),
-    path('posts/<int:pk>/unpin/',
-         PostViewSet.as_view({'post': 'unpin'}), name='post-unpin'),
-    path('posts/<int:pk>/delete-comment/',
-         PostViewSet.as_view({'delete': 'delete_comment'}), name='post-delete-comment'),
-    path('posts/<int:pk>/interactions/likes/',
-         PostInteractionViewSet.as_view({'get': 'list_likes'}), name='post-likes'),
-    path('posts/<int:pk>/interactions/shares/',
-         PostInteractionViewSet.as_view({'get': 'list_shares'}), name='post-shares'),
-    path('posts/<int:pk>/interactions/comments/',
-         PostInteractionViewSet.as_view({'get': 'list_comments'}), name='post-comments'),
-    path('posts/draft/',
-         PostViewSet.as_view({'get': 'get_draft'}), name='post-get-draft'),
-    path('posts/save-draft/',
-         PostViewSet.as_view({'post': 'save_draft'}), name='post-save-draft'),
-    path('posts/<int:pk>/publish/',
-         PostViewSet.as_view({'post': 'publish_draft'}), name='post-publish-draft'),
-    path('admin/delete-post/<int:pk>/', ModerationViewSet.as_view({'delete': 'delete'}), name='delete-post'),
-=======
-     path('', include(router.urls)),
-     path('posts/<int:pk>/like/',
-          PostViewSet.as_view({'post': 'like'}), name='post-like'),
-     path('posts/<int:pk>/unlike/',
-          PostViewSet.as_view({'post': 'unlike'}), name='post-unlike'),
-     path('posts/<int:pk>/share/',
-          PostViewSet.as_view({'post': 'share'}), name='post-share'),
-     path('posts/<int:pk>/comment/',
-          PostViewSet.as_view({'post': 'comment'}), name='post-comment'),
-     path('posts/<int:pk>/pin/',
-          PostViewSet.as_view({'post': 'pin'}), name='post-pin'),
-     path('posts/<int:pk>/unpin/',
-          PostViewSet.as_view({'post': 'unpin'}), name='post-unpin'),
-     path('posts/<int:pk>/delete-comment/',
-          PostViewSet.as_view({'delete': 'delete_comment'}), name='post-delete-comment'),
-     path('posts/<int:pk>/interactions/likes/',
-          PostInteractionViewSet.as_view({'get': 'list_likes'}), name='post-likes'),
-     path('posts/<int:pk>/interactions/shares/',
-          PostInteractionViewSet.as_view({'get': 'list_shares'}), name='post-shares'),
-     path('posts/<int:pk>/interactions/comments/',
-          PostInteractionViewSet.as_view({'get': 'list_comments'}), name='post-comments'),
-     path('posts/draft/',
-          PostViewSet.as_view({'get': 'get_draft'}), name='post-get-draft'),
-     path('posts/save-draft/',
-          PostViewSet.as_view({'post': 'save_draft'}), name='post-save-draft'),
-     path('posts/<int:pk>/publish/',
-          PostViewSet.as_view({'post': 'publish_draft'}), name='post-publish-draft'),
-     path('posts/<int:pk>/schedule/',
-          PostViewSet.as_view({'post': 'schedule_post'}), name='post-schedule'),
->>>>>>> 63d8a84a
-]
+from rest_framework.routers import DefaultRouter
+from django.urls import path, include
+from .views import PostViewSet, FolderViewSet, SavedPostViewSet, PostInteractionViewSet, ReportViewSet, ModerationViewSet
+
+router = DefaultRouter()
+router.register(r'posts', PostViewSet)
+router.register(r'folders', FolderViewSet, basename='folder')
+router.register(r'saved-posts', SavedPostViewSet, basename='saved-post')
+router.register(r'reports', ReportViewSet, basename='report')
+
+urlpatterns = [
+     path('', include(router.urls)),
+     path('posts/<int:pk>/like/',
+          PostViewSet.as_view({'post': 'like'}), name='post-like'),
+     path('posts/<int:pk>/unlike/',
+          PostViewSet.as_view({'post': 'unlike'}), name='post-unlike'),
+     path('posts/<int:pk>/share/',
+          PostViewSet.as_view({'post': 'share'}), name='post-share'),
+     path('posts/<int:pk>/comment/',
+          PostViewSet.as_view({'post': 'comment'}), name='post-comment'),
+     path('posts/<int:pk>/pin/',
+          PostViewSet.as_view({'post': 'pin'}), name='post-pin'),
+     path('posts/<int:pk>/unpin/',
+          PostViewSet.as_view({'post': 'unpin'}), name='post-unpin'),
+     path('posts/<int:pk>/delete-comment/',
+          PostViewSet.as_view({'delete': 'delete_comment'}), name='post-delete-comment'),
+     path('posts/<int:pk>/interactions/likes/',
+          PostInteractionViewSet.as_view({'get': 'list_likes'}), name='post-likes'),
+     path('posts/<int:pk>/interactions/shares/',
+          PostInteractionViewSet.as_view({'get': 'list_shares'}), name='post-shares'),
+     path('posts/<int:pk>/interactions/comments/',
+          PostInteractionViewSet.as_view({'get': 'list_comments'}), name='post-comments'),
+     path('posts/draft/',
+          PostViewSet.as_view({'get': 'get_draft'}), name='post-get-draft'),
+     path('posts/save-draft/',
+          PostViewSet.as_view({'post': 'save_draft'}), name='post-save-draft'),
+     path('posts/<int:pk>/publish/',
+          PostViewSet.as_view({'post': 'publish_draft'}), name='post-publish-draft'),
+     path('admin/delete-post/<int:pk>/', ModerationViewSet.as_view({'delete': 'delete'}), name='delete-post'),
+     path('posts/<int:pk>/schedule/',
+          PostViewSet.as_view({'post': 'schedule_post'}), name='post-schedule'),
+]