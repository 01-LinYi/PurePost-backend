from django.contrib.contenttypes.fields import GenericForeignKey
from django.contrib.contenttypes.models import ContentType
from django.db import models


class Notification(models.Model):
    NOTIFICATION_TYPES = (
        ('like', 'Like'),
        ('comment', 'Comment'),
        ('share', 'Share'),
        ('follow', 'Follow'),
<<<<<<< HEAD
=======
        ('report', 'Report'),
>>>>>>> cd3b039b
    )

    recipient = models.ForeignKey('user_service.Profile', on_delete=models.CASCADE)
    notification_type = models.CharField(max_length=20, choices=NOTIFICATION_TYPES)
    message = models.TextField()
    is_read = models.BooleanField(default=False)
    created_at = models.DateTimeField(auto_now_add=True)

    # Generic relation to any model (post, message, etc.)
    content_type = models.ForeignKey(ContentType, on_delete=models.CASCADE, null=True)
    object_id = models.CharField(max_length=50, null=True)
    content_object = GenericForeignKey('content_type', 'object_id')

    class Meta:
<<<<<<< HEAD
        ordering = ['-created_at']
=======
        ordering = ['-created_at']


class NotificationPreference(models.Model):
    """Model to store user preferences for notification types"""
    profile = models.ForeignKey(
        'user_service.Profile',
        on_delete=models.CASCADE,
        related_name='notification_preferences'
    )
    notification_type = models.CharField(max_length=20, choices=Notification.NOTIFICATION_TYPES)
    enabled = models.BooleanField(default=True)
    created_at = models.DateTimeField(auto_now_add=True)
    updated_at = models.DateTimeField(auto_now=True)

    class Meta:
        unique_together = ('profile', 'notification_type')
        verbose_name = 'Notification Preference'
        verbose_name_plural = 'Notification Preferences'

    def __str__(self):
        return f"{self.profile.user.username}'s preference for {self.get_notification_type_display()} notifications"
>>>>>>> cd3b039b
<|MERGE_RESOLUTION|>--- conflicted
+++ resolved
@@ -9,10 +9,7 @@
         ('comment', 'Comment'),
         ('share', 'Share'),
         ('follow', 'Follow'),
-<<<<<<< HEAD
-=======
         ('report', 'Report'),
->>>>>>> cd3b039b
     )
 
     recipient = models.ForeignKey('user_service.Profile', on_delete=models.CASCADE)
@@ -27,9 +24,6 @@
     content_object = GenericForeignKey('content_type', 'object_id')
 
     class Meta:
-<<<<<<< HEAD
-        ordering = ['-created_at']
-=======
         ordering = ['-created_at']
 
 
@@ -51,5 +45,4 @@
         verbose_name_plural = 'Notification Preferences'
 
     def __str__(self):
-        return f"{self.profile.user.username}'s preference for {self.get_notification_type_display()} notifications"
->>>>>>> cd3b039b
+        return f"{self.profile.user.username}'s preference for {self.get_notification_type_display()} notifications"