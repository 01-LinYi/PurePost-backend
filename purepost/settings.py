--- conflicted
+++ resolved
@@ -32,15 +32,11 @@
     "corsheaders",
 
     # Custom apps
-<<<<<<< HEAD
     "purepost.auth_service",    # Auth Service app
     "purepost.user_service",    # User Service app
     "purepost.message_service", # Message Service app
-=======
-    "purepost.auth_service",  # Auth Service app
-    "purepost.user_service",  # User Service app
     "purepost.content_moderation",  # Post Service app
->>>>>>> 845fa88d
+
 ]
 
 # Middleware
