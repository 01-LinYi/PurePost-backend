--- conflicted
+++ resolved
@@ -94,8 +94,6 @@
     }
 }
 
-<<<<<<< HEAD
-=======
 # Uncomment the following to use PostgreSQL in production:
 '''
 DATABASES = {
@@ -114,7 +112,6 @@
 REDIS_HOST = os.getenv("REDIS_HOST", "localhost")
 REDIS_PORT = os.getenv("REDIS_PORT", 6379)
 
->>>>>>> 320394e8
 # Authentication and user model
 AUTH_USER_MODEL = "auth_service.User"
 
@@ -164,15 +161,6 @@
     "ROTATE_REFRESH_TOKENS": True,
     "BLACKLIST_AFTER_ROTATION": True,
 }
-
-<<<<<<< HEAD
-# Localization settings
-LANGUAGE_CODE = "en-us"
-TIME_ZONE = "UTC"
-USE_I18N = True
-USE_L10N = True
-USE_TZ = True
-
 
 # Storage settings. compatible with S3, Django 5
 USE_S3 = os.getenv('USE_S3', 'True') == 'True'
@@ -265,11 +253,6 @@
             "BACKEND": "django.contrib.staticfiles.storage.StaticFilesStorage",
         },
     }
-=======
-# Static files and media configuration
-STATIC_URL = "/static/"
-MEDIA_ROOT = BASE_DIR / "purepost/media"
->>>>>>> 320394e8
 
 # Default primary key field type
 DEFAULT_AUTO_FIELD = "django.db.models.BigAutoField"
@@ -279,9 +262,6 @@
     "default": {
         "BACKEND": "channels_redis.core.RedisChannelLayer",
         "CONFIG": {
-<<<<<<< HEAD
-            "hosts": [(os.getenv("REDIS_HOST", "localhost"), int(os.getenv("REDIS_PORT", 6379)))],
-=======
             "hosts": [(REDIS_HOST, REDIS_PORT)],
         },
     },
@@ -304,7 +284,6 @@
             "handlers": ["console"],
             "level": os.getenv("LOG_LEVEL", "INFO"),
             "propagate": False,
->>>>>>> 320394e8
         },
     },
 }