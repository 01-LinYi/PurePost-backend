--- conflicted
+++ resolved
@@ -331,16 +331,12 @@
         return Response({
             'is_admin': request.user.is_admin,
             'is_superuser': request.user.is_superuser
-<<<<<<< HEAD
         })
-=======
-        })
-    
+
 class UserCountView(APIView):
     permission_classes = [permissions.IsAdminUser]
 
     def get(self, request):
         """Get the total number of active users."""
         user_count = User.objects.filter(is_active=True).count()
-        return Response({"user_count": user_count}, status=status.HTTP_200_OK)
->>>>>>> b3751f38
+        return Response({"user_count": user_count}, status=status.HTTP_200_OK)